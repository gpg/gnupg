--- conflicted
+++ resolved
@@ -1,15 +1,7 @@
-<<<<<<< HEAD
 Noteworthy changes in version 2.5.0 (unreleased)
 ------------------------------------------------
 
-  Changes also found in 2.4.4:
-=======
-Noteworthy changes in version 2.4.6 (unreleased)
-------------------------------------------------
-
-
-  Release-info: https://dev.gnupg.org/T7030
-
+  Changes also found in 2.4.5:
 
 Noteworthy changes in version 2.4.5 (2024-03-07)
 ------------------------------------------------
@@ -53,12 +45,8 @@
 
   * Make the getswdb.sh tool usable outside the GnuPG tree.
 
-  Release-info: https://dev.gnupg.org/T6960
-
-
-Noteworthy changes in version 2.4.4 (2024-01-25)
-------------------------------------------------
->>>>>>> 609b1ec0
+
+  Changes also found in 2.4.4:
 
   * gpg: Do not keep an unprotected smartcard backup key on disk.  See
     https://gnupg.org/blog/20240125-smartcard-backup-key.html for a
@@ -235,6 +223,7 @@
 Release dates of 2.4 versions
 -----------------------------
 
+Version 2.4.5 (2024-03-07) https://dev.gnupg.org/T6960
 Version 2.4.4 (2024-01-25) https://dev.gnupg.org/T6578
 Version 2.4.3 (2023-07-04) https://dev.gnupg.org/T6509
 Version 2.4.2 (2023-05-30) https://dev.gnupg.org/T6506
