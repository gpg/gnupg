--- conflicted
+++ resolved
@@ -438,12 +438,14 @@
     }
 }
 
+
 static void
 pre_syscall (void)
 {
   if (pre_syscall_func)
     pre_syscall_func ();
 }
+
 
 static void
 post_syscall (void)
@@ -556,35 +558,10 @@
   sec_attr.nLength = sizeof sec_attr;
   sec_attr.bInheritHandle = FALSE;
 
-<<<<<<< HEAD
   /* Start the process.  */
   si.StartupInfo.cb = sizeof (si);
   si.StartupInfo.dwFlags = STARTF_USESHOWWINDOW;
   si.StartupInfo.wShowWindow = DEBUG_W32_SPAWN? SW_SHOW : SW_MINIMIZE;
-=======
-  /* Build the command line.  */
-  err = build_w32_commandline (pgmname, argv, &cmdline);
-  if (err)
-    return err;
-
-  if (inpipe[0] == INVALID_HANDLE_VALUE)
-    nullhd[0] = ((flags & GNUPG_SPAWN_KEEP_STDIN)?
-                 GetStdHandle (STD_INPUT_HANDLE) : w32_open_null (0));
-  if (outpipe[1] == INVALID_HANDLE_VALUE)
-    nullhd[1] = ((flags & GNUPG_SPAWN_KEEP_STDOUT)?
-                 GetStdHandle (STD_OUTPUT_HANDLE) : w32_open_null (1));
-  if (errpipe[1] == INVALID_HANDLE_VALUE)
-    nullhd[2] = ((flags & GNUPG_SPAWN_KEEP_STDERR)?
-                 GetStdHandle (STD_ERROR_HANDLE) : w32_open_null (1));
-
-  memset (&si, 0, sizeof si);
-  si.cb = sizeof (si);
-  si.dwFlags = STARTF_USESTDHANDLES | STARTF_USESHOWWINDOW;
-  si.wShowWindow = DEBUG_W32_SPAWN? SW_SHOW : SW_HIDE;
-  si.hStdInput  = inpipe[0]  == INVALID_HANDLE_VALUE? nullhd[0] : inpipe[0];
-  si.hStdOutput = outpipe[1] == INVALID_HANDLE_VALUE? nullhd[1] : outpipe[1];
-  si.hStdError  = errpipe[1] == INVALID_HANDLE_VALUE? nullhd[2] : errpipe[1];
->>>>>>> 609b1ec0
 
   cr_flags = (CREATE_DEFAULT_ERROR_MODE
               | GetPriorityClass (GetCurrentProcess ())
@@ -605,7 +582,7 @@
                           cr_flags,      /* Creation flags.  */
                           NULL,          /* Environment.  */
                           NULL,          /* Use current drive/directory.  */
-                          (STARTUPINFOW *)&si,           /* Startup information. */
+                          (STARTUPINFOW *)&si,    /* Startup information. */
                           &pi            /* Returns process information.  */
                           );
   if (!ret)
