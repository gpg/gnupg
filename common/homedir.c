--- conflicted
+++ resolved
@@ -988,16 +988,10 @@
   return dir;
 }
 
-<<<<<<< HEAD
-/*
- * On Windows, isatty returns TRUE when it's NUL device.
- * We need more checks.
-=======
 
 /*
  * On Windows, isatty returns TRUE when it's NUL device.
  * We need additional check.
->>>>>>> a966c2ce
  */
 int
 gnupg_isatty (int fd)
