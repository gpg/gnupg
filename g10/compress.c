/* compress.c - compress filter
 * Copyright (C) 1998, 1999, 2000, 2001, 2002,
<<<<<<< HEAD
 *               2003 Free Software Foundation, Inc.
=======
 *               2003, 2006 Free Software Foundation, Inc.
>>>>>>> 6d77c76e
 *
 * This file is part of GnuPG.
 *
 * GnuPG is free software; you can redistribute it and/or modify
 * it under the terms of the GNU General Public License as published by
 * the Free Software Foundation; either version 2 of the License, or
 * (at your option) any later version.
 *
 * GnuPG is distributed in the hope that it will be useful,
 * but WITHOUT ANY WARRANTY; without even the implied warranty of
 * MERCHANTABILITY or FITNESS FOR A PARTICULAR PURPOSE.  See the
 * GNU General Public License for more details.
 *
 * You should have received a copy of the GNU General Public License
 * along with this program; if not, write to the Free Software
 * Foundation, Inc., 51 Franklin Street, Fifth Floor, Boston, MA 02110-1301,
 * USA.
 */

/* Note that the code in compress-bz2.c is nearly identical to the
   code here, so if you fix a bug here, look there to see if a
   matching bug needs to be fixed.  I tried to have one set of
   functions that could do ZIP, ZLIB, and BZIP2, but it became
   dangerously unreadable with #ifdefs and if(algo) -dshaw */

#include <config.h>
#include <stdio.h>
#include <stdlib.h>
#include <string.h>
#include <unistd.h>
#include <assert.h>
#include <errno.h>
#include <zlib.h>
#if defined(__riscos__) && defined(USE_ZLIBRISCOS)
# include "zlib-riscos.h"
<<<<<<< HEAD
#endif
=======
#endif 
>>>>>>> 6d77c76e

#include "gpg.h"
#include "util.h"
#include "packet.h"
#include "filter.h"
#include "main.h"
#include "options.h"

int compress_filter_bz2( void *opaque, int control,
			 IOBUF a, byte *buf, size_t *ret_len);

static void
init_compress( compress_filter_context_t *zfx, z_stream *zs )
{
    int rc;
    int level;

#if defined(__riscos__) && defined(USE_ZLIBRISCOS)
    static int zlib_initialized = 0;

    if (!zlib_initialized)
        zlib_initialized = riscos_load_module("ZLib", zlib_path, 1);
#endif

    if( opt.compress_level >= 1 && opt.compress_level <= 9 )
	level = opt.compress_level;
    else if( opt.compress_level == -1 )
	level = Z_DEFAULT_COMPRESSION;
    else {
	log_error("invalid compression level; using default level\n");
	level = Z_DEFAULT_COMPRESSION;
    }

    if( (rc = zfx->algo == 1? deflateInit2( zs, level, Z_DEFLATED,
					    -13, 8, Z_DEFAULT_STRATEGY)
			    : deflateInit( zs, level )
			    ) != Z_OK ) {
	log_fatal("zlib problem: %s\n", zs->msg? zs->msg :
			       rc == Z_MEM_ERROR ? "out of core" :
			       rc == Z_VERSION_ERROR ? "invalid lib version" :
						       "unknown error" );
    }

    zfx->outbufsize = 8192;
    zfx->outbuf = xmalloc( zfx->outbufsize );
}

static int
do_compress( compress_filter_context_t *zfx, z_stream *zs, int flush, IOBUF a )
{
    int rc;
    int zrc;
    unsigned n;

    do {
#ifndef __riscos__
	zs->next_out = zfx->outbuf;
#else /* __riscos__ */
	zs->next_out = (Bytef *) zfx->outbuf;
#endif /* __riscos__ */
	zs->avail_out = zfx->outbufsize;
	if( DBG_FILTER )
	    log_debug("enter deflate: avail_in=%u, avail_out=%u, flush=%d\n",
		    (unsigned)zs->avail_in, (unsigned)zs->avail_out, flush );
	zrc = deflate( zs, flush );
	if( zrc == Z_STREAM_END && flush == Z_FINISH )
	    ;
	else if( zrc != Z_OK ) {
	    if( zs->msg )
		log_fatal("zlib deflate problem: %s\n", zs->msg );
	    else
		log_fatal("zlib deflate problem: rc=%d\n", zrc );
	}
	n = zfx->outbufsize - zs->avail_out;
	if( DBG_FILTER )
	    log_debug("leave deflate: "
		      "avail_in=%u, avail_out=%u, n=%u, zrc=%d\n",
		(unsigned)zs->avail_in, (unsigned)zs->avail_out,
					       (unsigned)n, zrc );

	if( (rc=iobuf_write( a, zfx->outbuf, n )) ) {
	    log_debug("deflate: iobuf_write failed\n");
	    return rc;
	}
    } while( zs->avail_in || (flush == Z_FINISH && zrc != Z_STREAM_END) );
    return 0;
}

static void
init_uncompress( compress_filter_context_t *zfx, z_stream *zs )
{
    int rc;

    /****************
     * PGP uses a windowsize of 13 bits. Using a negative value for
     * it forces zlib not to expect a zlib header.  This is a
     * undocumented feature Peter Gutmann told me about.
     *    
     * We must use 15 bits for the inflator because CryptoEx uses 15
     * bits thus the output would get scrambled w/o error indication
     * if we would use 13 bits.  For the uncompressing this does not
     * matter at all.
     */
    if( (rc = zfx->algo == 1? inflateInit2( zs, -15)
			    : inflateInit( zs )) != Z_OK ) {
	log_fatal("zlib problem: %s\n", zs->msg? zs->msg :
			       rc == Z_MEM_ERROR ? "out of core" :
			       rc == Z_VERSION_ERROR ? "invalid lib version" :
						       "unknown error" );
    }

    zfx->inbufsize = 2048;
    zfx->inbuf = xmalloc( zfx->inbufsize );
    zs->avail_in = 0;
}

static int
do_uncompress( compress_filter_context_t *zfx, z_stream *zs,
	       IOBUF a, size_t *ret_len )
{
    int zrc;
    int rc=0;
    size_t n;
    int nread, count;
    int refill = !zs->avail_in;

    if( DBG_FILTER )
	log_debug("begin inflate: avail_in=%u, avail_out=%u, inbuf=%u\n",
		(unsigned)zs->avail_in, (unsigned)zs->avail_out,
		(unsigned)zfx->inbufsize );
    do {
	if( zs->avail_in < zfx->inbufsize && refill ) {
	    n = zs->avail_in;
	    if( !n )
#ifndef __riscos__
		zs->next_in = zfx->inbuf;
#else /* __riscos__ */
		zs->next_in = (Bytef *) zfx->inbuf;
#endif /* __riscos__ */
	    count = zfx->inbufsize - n;
	    nread = iobuf_read( a, zfx->inbuf + n, count );
	    if( nread == -1 ) nread = 0;
	    n += nread;
	    /* If we use the undocumented feature to suppress
	     * the zlib header, we have to give inflate an
	     * extra dummy byte to read */
	    if( nread < count && zfx->algo == 1 ) {
		*(zfx->inbuf + n) = 0xFF; /* is it really needed ? */
		zfx->algo1hack = 1;
		n++;
	    }
	    zs->avail_in = n;
	}
	refill = 1;
	if( DBG_FILTER )
	    log_debug("enter inflate: avail_in=%u, avail_out=%u\n",
		    (unsigned)zs->avail_in, (unsigned)zs->avail_out);
#ifdef Z_SYNC_FLUSH
	zrc = inflate( zs, Z_SYNC_FLUSH );
#else
	zrc = inflate( zs, Z_PARTIAL_FLUSH );
#endif
	if( DBG_FILTER )
	    log_debug("leave inflate: avail_in=%u, avail_out=%u, zrc=%d\n",
		   (unsigned)zs->avail_in, (unsigned)zs->avail_out, zrc);
	if( zrc == Z_STREAM_END )
	    rc = -1; /* eof */
	else if( zrc != Z_OK && zrc != Z_BUF_ERROR ) {
	    if( zs->msg )
		log_fatal("zlib inflate problem: %s\n", zs->msg );
	    else
		log_fatal("zlib inflate problem: rc=%d\n", zrc );
	}
    } while( zs->avail_out && zrc != Z_STREAM_END  && zrc != Z_BUF_ERROR );
    *ret_len = zfx->outbufsize - zs->avail_out;
    if( DBG_FILTER )
	log_debug("do_uncompress: returning %u bytes\n", (unsigned)*ret_len );
    return rc;
}

static int
compress_filter( void *opaque, int control,
		 IOBUF a, byte *buf, size_t *ret_len)
{
    size_t size = *ret_len;
    compress_filter_context_t *zfx = opaque;
    z_stream *zs = zfx->opaque;
    int rc=0;

    if( control == IOBUFCTRL_UNDERFLOW ) {
	if( !zfx->status ) {
	    zs = zfx->opaque = xmalloc_clear( sizeof *zs );
	    init_uncompress( zfx, zs );
	    zfx->status = 1;
	}

#ifndef __riscos__
	zs->next_out = buf;
#else /* __riscos__ */
	zs->next_out = (Bytef *) buf;
#endif /* __riscos__ */
	zs->avail_out = size;
	zfx->outbufsize = size; /* needed only for calculation */
	rc = do_uncompress( zfx, zs, a, ret_len );
    }
    else if( control == IOBUFCTRL_FLUSH ) {
	if( !zfx->status ) {
	    PACKET pkt;
	    PKT_compressed cd;
	    if(zfx->algo != COMPRESS_ALGO_ZIP
	       && zfx->algo != COMPRESS_ALGO_ZLIB)
	      BUG();
	    memset( &cd, 0, sizeof cd );
	    cd.len = 0;
	    cd.algorithm = zfx->algo;
	    init_packet( &pkt );
	    pkt.pkttype = PKT_COMPRESSED;
	    pkt.pkt.compressed = &cd;
	    if( build_packet( a, &pkt ))
		log_bug("build_packet(PKT_COMPRESSED) failed\n");
	    zs = zfx->opaque = xmalloc_clear( sizeof *zs );
	    init_compress( zfx, zs );
	    zfx->status = 2;
	}

#ifndef __riscos__
	zs->next_in = buf;
#else /* __riscos__ */
	zs->next_in = (Bytef *) buf;
#endif /* __riscos__ */
	zs->avail_in = size;
	rc = do_compress( zfx, zs, Z_NO_FLUSH, a );
    }
    else if( control == IOBUFCTRL_FREE ) {
	if( zfx->status == 1 ) {
	    inflateEnd(zs);
	    xfree(zs);
	    zfx->opaque = NULL;
	    xfree(zfx->outbuf); zfx->outbuf = NULL;
	}
	else if( zfx->status == 2 ) {
#ifndef __riscos__
	    zs->next_in = buf;
#else /* __riscos__ */
	    zs->next_in = (Bytef *) buf;
#endif /* __riscos__ */
	    zs->avail_in = 0;
	    do_compress( zfx, zs, Z_FINISH, a );
	    deflateEnd(zs);
	    xfree(zs);
	    zfx->opaque = NULL;
	    xfree(zfx->outbuf); zfx->outbuf = NULL;
	}
        if (zfx->release)
          zfx->release (zfx);
    }
    else if( control == IOBUFCTRL_DESC )
	*(char**)buf = "compress_filter";
    return rc;
}


static void
release_context (compress_filter_context_t *ctx)
{
  xfree (ctx);
}

/****************
 * Handle a compressed packet
 */
int
handle_compressed( void *procctx, PKT_compressed *cd,
		   int (*callback)(IOBUF, void *), void *passthru )
{
    compress_filter_context_t *cfx;
    int rc;

    if(check_compress_algo(cd->algorithm))
      return G10ERR_COMPR_ALGO;
    cfx = xmalloc_clear (sizeof *cfx);
    cfx->release = release_context;
    cfx->algo = cd->algorithm;
    push_compress_filter(cd->buf,cfx,cd->algorithm);
    if( callback )
	rc = callback(cd->buf, passthru );
    else
	rc = proc_packets(procctx, cd->buf);
    cd->buf = NULL;
    return rc;
}

void
push_compress_filter(IOBUF out,compress_filter_context_t *zfx,int algo)
{
  push_compress_filter2(out,zfx,algo,0);
}

void
push_compress_filter2(IOBUF out,compress_filter_context_t *zfx,
		      int algo,int rel)
{
  if(algo>=0)
    zfx->algo=algo;
  else
    zfx->algo=DEFAULT_COMPRESS_ALGO;

  switch(zfx->algo)
    {
    case COMPRESS_ALGO_NONE:
      break;

    case COMPRESS_ALGO_ZIP:
    case COMPRESS_ALGO_ZLIB:
      iobuf_push_filter2(out,compress_filter,zfx,rel);
      break;

#ifdef HAVE_BZIP2
    case COMPRESS_ALGO_BZIP2:
      iobuf_push_filter2(out,compress_filter_bz2,zfx,rel);
      break;
#endif

    default:
      BUG();
    }
}<|MERGE_RESOLUTION|>--- conflicted
+++ resolved
@@ -1,10 +1,6 @@
 /* compress.c - compress filter
  * Copyright (C) 1998, 1999, 2000, 2001, 2002,
-<<<<<<< HEAD
- *               2003 Free Software Foundation, Inc.
-=======
  *               2003, 2006 Free Software Foundation, Inc.
->>>>>>> 6d77c76e
  *
  * This file is part of GnuPG.
  *
@@ -40,11 +36,7 @@
 #include <zlib.h>
 #if defined(__riscos__) && defined(USE_ZLIBRISCOS)
 # include "zlib-riscos.h"
-<<<<<<< HEAD
-#endif
-=======
 #endif 
->>>>>>> 6d77c76e
 
 #include "gpg.h"
 #include "util.h"
