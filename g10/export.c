/* export.c
 * Copyright (C) 1998, 1999, 2000, 2001, 2002, 2003, 2004,
 *               2005 Free Software Foundation, Inc.
 *
 * This file is part of GnuPG.
 *
 * GnuPG is free software; you can redistribute it and/or modify
 * it under the terms of the GNU General Public License as published by
 * the Free Software Foundation; either version 2 of the License, or
 * (at your option) any later version.
 *
 * GnuPG is distributed in the hope that it will be useful,
 * but WITHOUT ANY WARRANTY; without even the implied warranty of
 * MERCHANTABILITY or FITNESS FOR A PARTICULAR PURPOSE.  See the
 * GNU General Public License for more details.
 *
 * You should have received a copy of the GNU General Public License
 * along with this program; if not, write to the Free Software
 * Foundation, Inc., 51 Franklin Street, Fifth Floor, Boston, MA 02110-1301,
 * USA.
 */

#include <config.h>
#include <stdio.h>
#include <stdlib.h>
#include <string.h>
#include <errno.h>
#include <assert.h>

#include "gpg.h"
#include "options.h"
#include "packet.h"
#include "errors.h"
#include "keydb.h"
#include "util.h"
#include "main.h"
#include "i18n.h"
#include "trustdb.h"


/* An object to keep track of subkeys. */
struct subkey_list_s
{
  struct subkey_list_s *next;
  u32 kid[2];
};
typedef struct subkey_list_s *subkey_list_t;


static int do_export( STRLIST users, int secret, unsigned int options );
static int do_export_stream( IOBUF out, STRLIST users, int secret,
			     KBNODE *keyblock_out, unsigned int options,
			     int *any );
<<<<<<< HEAD
=======
static int build_sexp (iobuf_t out, PACKET *pkt, int *indent);

>>>>>>> 6d77c76e

int
parse_export_options(char *str,unsigned int *options,int noisy)
{
  struct parse_options export_opts[]=
    {
      {"export-local-sigs",EXPORT_LOCAL_SIGS,NULL,
       N_("export signatures that are marked as local-only")},
      {"export-attributes",EXPORT_ATTRIBUTES,NULL,
       N_("export attribute user IDs (generally photo IDs)")},
      {"export-sensitive-revkeys",EXPORT_SENSITIVE_REVKEYS,NULL,
       N_("export revocation keys marked as \"sensitive\"")},
      {"export-reset-subkey-passwd",EXPORT_RESET_SUBKEY_PASSWD,NULL,
       N_("remove the passphrase from exported subkeys")},
      {"export-clean",EXPORT_CLEAN,NULL,
       N_("remove unusable parts from key during export")},
      {"export-minimal",EXPORT_MINIMAL|EXPORT_CLEAN,NULL,
       N_("remove as much as possible from key during export")},
<<<<<<< HEAD
=======
      {"export-sexp-format",EXPORT_SEXP_FORMAT, NULL,
       N_("export keys in an S-expression based format")},
>>>>>>> 6d77c76e
      /* Aliases for backward compatibility */
      {"include-local-sigs",EXPORT_LOCAL_SIGS,NULL,NULL},
      {"include-attributes",EXPORT_ATTRIBUTES,NULL,NULL},
      {"include-sensitive-revkeys",EXPORT_SENSITIVE_REVKEYS,NULL,NULL},
      /* dummy */
      {"export-unusable-sigs",0,NULL,NULL},
      {"export-clean-sigs",0,NULL,NULL},
      {"export-clean-uids",0,NULL,NULL},
      {NULL,0,NULL,NULL}
      /* add tags for include revoked and disabled? */
    };

  return parse_options(str,options,export_opts,noisy);
}


/****************
 * Export the public keys (to standard out or --output).
 * Depending on opt.armor the output is armored.
 * options are defined in main.h.
 * If USERS is NULL, the complete ring will be exported.  */
int
export_pubkeys( STRLIST users, unsigned int options )
{
    return do_export( users, 0, options );
}

/****************
 * Export to an already opened stream; return -1 if no keys have
 * been exported
 */
int
export_pubkeys_stream( IOBUF out, STRLIST users,
		       KBNODE *keyblock_out, unsigned int options )
{
    int any, rc;

    rc = do_export_stream( out, users, 0, keyblock_out, options, &any );
    if( !rc && !any )
	rc = -1;
    return rc;
}

int
export_seckeys( STRLIST users )
{
  /* Use only relevant options for the secret key. */
  unsigned int options = (opt.export_options & EXPORT_SEXP_FORMAT);
  return do_export( users, 1, options );
}

int
export_secsubkeys( STRLIST users )
{
  /* Use only relevant options for the secret key. */
  unsigned int options = (opt.export_options & EXPORT_SEXP_FORMAT);
  return do_export( users, 2, options );
}

static int
do_export( STRLIST users, int secret, unsigned int options )
{
  IOBUF out = NULL;
  int any, rc;
  armor_filter_context_t afx;
  compress_filter_context_t zfx;
  
  memset( &afx, 0, sizeof afx);
  memset( &zfx, 0, sizeof zfx);
  
  rc = open_outfile( NULL, 0, &out );
  if (rc)
    return rc;

  if (!(options & EXPORT_SEXP_FORMAT))
    {
      if ( opt.armor )
        {
          afx.what = secret?5:1;
          iobuf_push_filter ( out, armor_filter, &afx );
        }
      if ( opt.compress_keys )
        push_compress_filter (out,&zfx,default_compress_algo());
    }

  rc = do_export_stream ( out, users, secret, NULL, options, &any );

  if ( rc || !any )
    iobuf_cancel (out);
  else
    iobuf_close (out);
  return rc;
}



/* Release an entire subkey list. */
static void
release_subkey_list (subkey_list_t list)
{
  while (list)
    {
      subkey_list_t tmp = list->next;;
      xfree (list);
      list = tmp;
    }
<<<<<<< HEAD
    if( opt.compress_keys )
      push_compress_filter(out,&zfx,default_compress_algo());

    rc = do_export_stream( out, users, secret, NULL, options, &any );
    if( rc || !any )
	iobuf_cancel(out);
    else
	iobuf_close(out);
    return rc;
}



/* Release an entire subkey list. */
static void
release_subkey_list (subkey_list_t list)
{
  while (list)
    {
      subkey_list_t tmp = list->next;;
      xfree (list);
      list = tmp;
    }
}


=======
}


>>>>>>> 6d77c76e
/* Returns true if NODE is a subkey and contained in LIST. */
static int
subkey_in_list_p (subkey_list_t list, KBNODE node)
{
  if (node->pkt->pkttype == PKT_PUBLIC_SUBKEY
      || node->pkt->pkttype == PKT_SECRET_SUBKEY )
    {
      u32 kid[2];

      if (node->pkt->pkttype == PKT_PUBLIC_SUBKEY)
        keyid_from_pk (node->pkt->pkt.public_key, kid);
      else
        keyid_from_sk (node->pkt->pkt.secret_key, kid);
      
      for (; list; list = list->next)
        if (list->kid[0] == kid[0] && list->kid[1] == kid[1])
          return 1;
    }
  return 0;
}

/* Allocate a new subkey list item from NODE. */
static subkey_list_t
new_subkey_list_item (KBNODE node)
{
  subkey_list_t list = xcalloc (1, sizeof *list);

  if (node->pkt->pkttype == PKT_PUBLIC_SUBKEY)
    keyid_from_pk (node->pkt->pkt.public_key, list->kid);
  else if (node->pkt->pkttype == PKT_SECRET_SUBKEY)
    keyid_from_sk (node->pkt->pkt.secret_key, list->kid);

  return list;
}


/* Helper function to check whether the subkey at NODE actually
   matches the description at DESC.  The function returns true if the
   key under question has been specified by an exact specification
   (keyID or fingerprint) and does match the one at NODE.  It is
   assumed that the packet at NODE is either a public or secret
   subkey. */
static int
exact_subkey_match_p (KEYDB_SEARCH_DESC *desc, KBNODE node)
{
  u32 kid[2];
  byte fpr[MAX_FINGERPRINT_LEN];
  size_t fprlen;
  int result = 0;

  switch(desc->mode)
    {
    case KEYDB_SEARCH_MODE_SHORT_KID:
    case KEYDB_SEARCH_MODE_LONG_KID:
      if (node->pkt->pkttype == PKT_PUBLIC_SUBKEY)
        keyid_from_pk (node->pkt->pkt.public_key, kid);
      else
        keyid_from_sk (node->pkt->pkt.secret_key, kid);
      break;
      
    case KEYDB_SEARCH_MODE_FPR16:
    case KEYDB_SEARCH_MODE_FPR20:
    case KEYDB_SEARCH_MODE_FPR:
      if (node->pkt->pkttype == PKT_PUBLIC_SUBKEY)
        fingerprint_from_pk (node->pkt->pkt.public_key, fpr,&fprlen);
      else
        fingerprint_from_sk (node->pkt->pkt.secret_key, fpr,&fprlen);
      break;
      
    default:
      break;
    }
  
  switch(desc->mode)
    {
    case KEYDB_SEARCH_MODE_SHORT_KID:
      if (desc->u.kid[1] == kid[1])
        result = 1;
      break;

    case KEYDB_SEARCH_MODE_LONG_KID:
      if (desc->u.kid[0] == kid[0] && desc->u.kid[1] == kid[1])
        result = 1;
      break;

    case KEYDB_SEARCH_MODE_FPR16:
      if (!memcmp (desc->u.fpr, fpr, 16))
        result = 1;
      break;

    case KEYDB_SEARCH_MODE_FPR20:
    case KEYDB_SEARCH_MODE_FPR:
      if (!memcmp (desc->u.fpr, fpr, 20))
        result = 1;
      break;

    default:
      break;
    }

  return result;
}


/* If keyblock_out is non-NULL, AND the exit code is zero, then it
   contains a pointer to the first keyblock found and exported.  No
   other keyblocks are exported.  The caller must free it. */
static int
do_export_stream( IOBUF out, STRLIST users, int secret,
		  KBNODE *keyblock_out, unsigned int options, int *any )
{
    int rc = 0;
    PACKET pkt;
    KBNODE keyblock = NULL;
    KBNODE kbctx, node;
    size_t ndesc, descindex;
    KEYDB_SEARCH_DESC *desc = NULL;
    subkey_list_t subkey_list = NULL;  /* Track alreay processed subkeys. */
    KEYDB_HANDLE kdbhd;
    STRLIST sl;
    int indent = 0;

    *any = 0;
    init_packet( &pkt );
    kdbhd = keydb_new (secret);

    if (!users) {
        ndesc = 1;
        desc = xcalloc ( ndesc, sizeof *desc );
        desc[0].mode = KEYDB_SEARCH_MODE_FIRST;
    }
    else {
        for (ndesc=0, sl=users; sl; sl = sl->next, ndesc++) 
            ;
        desc = xmalloc ( ndesc * sizeof *desc);
        
        for (ndesc=0, sl=users; sl; sl = sl->next) {
	    if (classify_user_id (sl->d, desc+ndesc))
                ndesc++;
            else
                log_error (_("key \"%s\" not found: %s\n"),
                           sl->d, g10_errstr (G10ERR_INV_USER_ID));
        }

        /* It would be nice to see which of the given users did
           actually match one in the keyring.  To implement this we
           need to have a found flag for each entry in desc and to set
           this we must check all those entries after a match to mark
           all matched one - currently we stop at the first match.  To
           do this we need an extra flag to enable this feature so */
    }

#ifdef ENABLE_SELINUX_HACKS
    if (secret) {
        log_error (_("exporting secret keys not allowed\n"));
        rc = G10ERR_GENERAL;
        goto leave;
    }
#endif

    while (!(rc = keydb_search2 (kdbhd, desc, ndesc, &descindex))) {
        int sha1_warned=0,skip_until_subkey=0;
	u32 sk_keyid[2];

	if (!users) 
            desc[0].mode = KEYDB_SEARCH_MODE_NEXT;

        /* Read the keyblock. */
        rc = keydb_get_keyblock (kdbhd, &keyblock );
	if( rc ) {
            log_error (_("error reading keyblock: %s\n"), g10_errstr(rc) );
	    goto leave;
	}

	if((node=find_kbnode(keyblock,PKT_SECRET_KEY)))
	  {
	    PKT_secret_key *sk=node->pkt->pkt.secret_key;

	    keyid_from_sk(sk,sk_keyid);

	    /* We can't apply GNU mode 1001 on an unprotected key. */
	    if( secret == 2 && !sk->is_protected )
	      {
		log_info(_("key %s: not protected - skipped\n"),
			 keystr(sk_keyid));
		continue;
	      }

	    /* No v3 keys with GNU mode 1001. */
	    if( secret == 2 && sk->version == 3 )
	      {
		log_info(_("key %s: PGP 2.x style key - skipped\n"),
			 keystr(sk_keyid));
		continue;
	      }

            /* It does not make sense to export a key with a primary
               key on card using a non-key stub.  We simply skip those
               keys when used with --export-secret-subkeys. */
            if (secret == 2 && sk->is_protected
                && sk->protect.s2k.mode == 1002 ) 
              {
		log_info(_("key %s: key material on-card - skipped\n"),
			 keystr(sk_keyid));
		continue;
              }
	  }
	else
	  {
	    /* It's a public key export, so do the cleaning if
	       requested.  Note that both export-clean and
	       export-minimal only apply to UID sigs (0x10, 0x11,
	       0x12, and 0x13).  A designated revocation is never
	       stripped, even with export-minimal set. */

	    if(options&EXPORT_CLEAN)
	      clean_key(keyblock,opt.verbose,options&EXPORT_MINIMAL,NULL,NULL);
	  }

	/* And write it. */
	for( kbctx=NULL; (node = walk_kbnode( keyblock, &kbctx, 0 )); ) {
	    if( skip_until_subkey )
	      {
		if(node->pkt->pkttype==PKT_PUBLIC_SUBKEY
		   || node->pkt->pkttype==PKT_SECRET_SUBKEY)
		  skip_until_subkey=0;
		else
		  continue;
	      }

	    /* We used to use comment packets, but not any longer.  In
	       case we still have comments on a key, strip them here
	       before we call build_packet(). */
	    if( node->pkt->pkttype == PKT_COMMENT )
	      continue;

            /* Make sure that ring_trust packets never get exported. */
            if (node->pkt->pkttype == PKT_RING_TRUST)
              continue;

	    /* If exact is set, then we only export what was requested
	       (plus the primary key, if the user didn't specifically
	       request it). */
	    if(desc[descindex].exact
	       && (node->pkt->pkttype==PKT_PUBLIC_SUBKEY
		   || node->pkt->pkttype==PKT_SECRET_SUBKEY))
	      {
                if (!exact_subkey_match_p (desc+descindex, node))
                  {
                    /* Before skipping this subkey, check whether any
                       other description wants an exact match on a
                       subkey and include that subkey into the output
                       too.  Need to add this subkey to a list so that
                       it won't get processed a second time.
                   
                       So the first step here is to check that list and
                       skip in any case if the key is in that list.

                       We need this whole mess because the import
                       function is not able to merge secret keys and
                       thus it is useless to output them as two
                       separate keys and have import merge them.  */
                    if (subkey_in_list_p (subkey_list, node))  
                      skip_until_subkey = 1; /* Already processed this one. */
                    else
                      {
                        size_t j;

                        for (j=0; j < ndesc; j++)
                          if (j != descindex && desc[j].exact
                              && exact_subkey_match_p (desc+j, node))
                            break;
                        if (!(j < ndesc))
                          skip_until_subkey = 1; /* No other one matching. */ 
                      }
                  }

		if(skip_until_subkey)
		  continue;

                /* Mark this one as processed. */
                {
                  subkey_list_t tmp = new_subkey_list_item (node);
                  tmp->next = subkey_list;
                  subkey_list = tmp;
                }
	      }

	    if(node->pkt->pkttype==PKT_SIGNATURE)
	      {
		/* do not export packets which are marked as not
		   exportable */
		if(!(options&EXPORT_LOCAL_SIGS)
		   && !node->pkt->pkt.signature->flags.exportable)
		  continue; /* not exportable */

		/* Do not export packets with a "sensitive" revocation
		   key unless the user wants us to.  Note that we do
		   export these when issuing the actual revocation
		   (see revoke.c). */
		if(!(options&EXPORT_SENSITIVE_REVKEYS)
		   && node->pkt->pkt.signature->revkey)
		  {
		    int i;

		    for(i=0;i<node->pkt->pkt.signature->numrevkeys;i++)
		      if(node->pkt->pkt.signature->revkey[i]->class & 0x40)
			break;

		    if(i<node->pkt->pkt.signature->numrevkeys)
		      continue;
		  }
	      }

	    /* Don't export attribs? */
	    if( !(options&EXPORT_ATTRIBUTES) &&
		node->pkt->pkttype == PKT_USER_ID &&
		node->pkt->pkt.user_id->attrib_data ) {
	      /* Skip until we get to something that is not an attrib
		 or a signature on an attrib */
	      while(kbctx->next && kbctx->next->pkt->pkttype==PKT_SIGNATURE) {
		kbctx=kbctx->next;
	      }
 
	      continue;
	    }

	    if( secret == 2 && node->pkt->pkttype == PKT_SECRET_KEY )
	      {
		/* We don't want to export the secret parts of the
		 * primary key, this is done by using GNU protection mode 1001
		 */
		int save_mode = node->pkt->pkt.secret_key->protect.s2k.mode;
		node->pkt->pkt.secret_key->protect.s2k.mode = 1001;
                if ((options&EXPORT_SEXP_FORMAT))
                  rc = build_sexp (out, node->pkt, &indent);
                else
                  rc = build_packet (out, node->pkt);
		node->pkt->pkt.secret_key->protect.s2k.mode = save_mode;
	      }
	    else if (secret == 2 && node->pkt->pkttype == PKT_SECRET_SUBKEY
                     && (opt.export_options&EXPORT_RESET_SUBKEY_PASSWD))
              {
                /* If the subkey is protected reset the passphrase to
                   export an unprotected subkey.  This feature is
                   useful in cases of a subkey copied to an unattended
                   machine where a passphrase is not required. */
                PKT_secret_key *sk_save, *sk;

                sk_save = node->pkt->pkt.secret_key;
                sk = copy_secret_key (NULL, sk_save);
                node->pkt->pkt.secret_key = sk;

                log_info (_("about to export an unprotected subkey\n"));
                switch (is_secret_key_protected (sk))
                  {
                  case -1:
                    rc = G10ERR_PUBKEY_ALGO;
                    break;
                  case 0:
                    break;
                  default:
                    if (sk->protect.s2k.mode == 1001)
                      ; /* No secret parts. */
                    else if( sk->protect.s2k.mode == 1002 ) 
                      ; /* Card key stub. */
                    else 
                      {
                        rc = check_secret_key( sk, 0 );
                      }
                    break;
                  }
                if (rc)
                  {
                    node->pkt->pkt.secret_key = sk_save;
                    free_secret_key (sk);
                    log_error (_("failed to unprotect the subkey: %s\n"),
                               g10_errstr (rc));
                    goto leave;
                  }

		rc = build_packet (out, node->pkt);

                node->pkt->pkt.secret_key = sk_save;
                free_secret_key (sk);
              }
	    else
	      {
		/* Warn the user if the secret key or any of the secret
		   subkeys are protected with SHA1 and we have
		   simple_sk_checksum set. */
		if(!sha1_warned && opt.simple_sk_checksum &&
		   (node->pkt->pkttype==PKT_SECRET_KEY ||
		    node->pkt->pkttype==PKT_SECRET_SUBKEY) &&
		   node->pkt->pkt.secret_key->protect.sha1chk)
		  {
		    /* I hope this warning doesn't confuse people. */
		    log_info(_("WARNING: secret key %s does not have a "
			       "simple SK checksum\n"),keystr(sk_keyid));

		    sha1_warned=1;
		  }

<<<<<<< HEAD
		rc = build_packet( out, node->pkt );
=======
                if ((options&EXPORT_SEXP_FORMAT))
                  rc = build_sexp (out, node->pkt, &indent);
                else
                  rc = build_packet (out, node->pkt);
>>>>>>> 6d77c76e
	      }

	    if( rc ) {
		log_error("build_packet(%d) failed: %s\n",
			    node->pkt->pkttype, g10_errstr(rc) );
		goto leave;
	    }
	}

        if ((options&EXPORT_SEXP_FORMAT) && indent)
          {
            for (; indent; indent--)
              iobuf_put (out, ')');
            iobuf_put (out, '\n');
          }

	++*any;
	if(keyblock_out)
	  {
	    *keyblock_out=keyblock;
	    break;
	  }
    }
    if ((options&EXPORT_SEXP_FORMAT) && indent)
      {
        for (; indent; indent--)
          iobuf_put (out, ')');
        iobuf_put (out, '\n');
      }
    if( rc == -1 )
	rc = 0;

  leave:
    release_subkey_list (subkey_list);
    xfree(desc);
    keydb_release (kdbhd);
    if(rc || keyblock_out==NULL)
      release_kbnode( keyblock );
    if( !*any )
	log_info(_("WARNING: nothing exported\n"));
    return rc;
<<<<<<< HEAD
}
=======
}



static int
write_sexp_line (iobuf_t out, int *indent, const char *text)
{
  int i;

  for (i=0; i < *indent; i++)
    iobuf_put (out, ' ');
  iobuf_writestr (out, text);
  return 0;
}

static int
write_sexp_keyparm (iobuf_t out, int *indent, const char *name, gcry_mpi_t a)
{
  int rc;
  unsigned char *buffer;

  write_sexp_line (out, indent, "(");
  iobuf_writestr (out, name);
  iobuf_writestr (out, " #");

  rc = gcry_mpi_aprint (GCRYMPI_FMT_HEX, &buffer, NULL, a);
  assert (!rc);
  iobuf_writestr (out, buffer);
  iobuf_writestr (out, "#)");
  gcry_free (buffer);
  return 0;
}

static int
build_sexp_seckey (iobuf_t out, PACKET *pkt, int *indent)
{
  PKT_secret_key *sk = pkt->pkt.secret_key;
  char tmpbuf[100];

  if (pkt->pkttype == PKT_SECRET_KEY)
    {
      iobuf_writestr (out, "(openpgp-key\n");
      (*indent)++;
    }
  else
    {
      iobuf_writestr (out, " (subkey\n");
      (*indent)++;
    }
  (*indent)++;
  write_sexp_line (out, indent, "(private-key\n");
  (*indent)++;
  if (is_RSA (sk->pubkey_algo) && !sk->is_protected)
    {
      write_sexp_line (out, indent, "(rsa\n");
      (*indent)++;
      write_sexp_keyparm (out, indent, "n", sk->skey[0]); iobuf_put (out,'\n');
      write_sexp_keyparm (out, indent, "e", sk->skey[1]); iobuf_put (out,'\n');
      write_sexp_keyparm (out, indent, "d", sk->skey[2]); iobuf_put (out,'\n');
      write_sexp_keyparm (out, indent, "p", sk->skey[3]); iobuf_put (out,'\n');
      write_sexp_keyparm (out, indent, "q", sk->skey[4]); iobuf_put (out,'\n');
      write_sexp_keyparm (out, indent, "u", sk->skey[5]); 
      iobuf_put (out,')'); iobuf_put (out,'\n');
      (*indent)--;
    }
  else if (sk->pubkey_algo == PUBKEY_ALGO_DSA && !sk->is_protected)
    {
      write_sexp_line (out, indent, "(dsa\n");
      (*indent)++;
      write_sexp_keyparm (out, indent, "p", sk->skey[0]); iobuf_put (out,'\n');
      write_sexp_keyparm (out, indent, "q", sk->skey[1]); iobuf_put (out,'\n');
      write_sexp_keyparm (out, indent, "g", sk->skey[2]); iobuf_put (out,'\n');
      write_sexp_keyparm (out, indent, "y", sk->skey[3]); iobuf_put (out,'\n');
      write_sexp_keyparm (out, indent, "x", sk->skey[4]);
      iobuf_put (out,')'); iobuf_put (out,'\n');
      (*indent)--;
    }
  else if (is_ELGAMAL (sk->pubkey_algo) && !sk->is_protected)
    {
      write_sexp_line (out, indent, "(elg\n");
      (*indent)++;
      write_sexp_keyparm (out, indent, "p", sk->skey[0]); iobuf_put (out,'\n');
      write_sexp_keyparm (out, indent, "g", sk->skey[2]); iobuf_put (out,'\n');
      write_sexp_keyparm (out, indent, "y", sk->skey[3]); iobuf_put (out,'\n');
      write_sexp_keyparm (out, indent, "x", sk->skey[4]);
      iobuf_put (out,')'); iobuf_put (out,'\n');
      (*indent)--;
    }
  write_sexp_line (out, indent,  "(attrib\n"); (*indent)++;
  sprintf (tmpbuf, "(created \"%lu\"", (unsigned long)sk->timestamp);
  write_sexp_line (out, indent, tmpbuf);
  iobuf_put (out,')'); (*indent)--; /* close created */
  iobuf_put (out,')'); (*indent)--; /* close attrib */
  iobuf_put (out,')'); (*indent)--; /* close private-key */
  if (pkt->pkttype != PKT_SECRET_KEY)
    iobuf_put (out,')'), (*indent)--; /* close subkey */
  iobuf_put (out,'\n');

  return 0;
}


/* For some packet types we write them in a S-expression format.  This
   is still EXPERIMENTAL and subject to change.  */
static int 
build_sexp (iobuf_t out, PACKET *pkt, int *indent)
{
  int rc;

  switch (pkt->pkttype)
    {
    case PKT_SECRET_KEY:
    case PKT_SECRET_SUBKEY:
      rc = build_sexp_seckey (out, pkt, indent);
      break;
    default:
      rc = 0;
      break;
    }
  return rc;
}
>>>>>>> 6d77c76e
<|MERGE_RESOLUTION|>--- conflicted
+++ resolved
@@ -51,11 +51,8 @@
 static int do_export_stream( IOBUF out, STRLIST users, int secret,
 			     KBNODE *keyblock_out, unsigned int options,
 			     int *any );
-<<<<<<< HEAD
-=======
 static int build_sexp (iobuf_t out, PACKET *pkt, int *indent);
 
->>>>>>> 6d77c76e
 
 int
 parse_export_options(char *str,unsigned int *options,int noisy)
@@ -74,11 +71,8 @@
        N_("remove unusable parts from key during export")},
       {"export-minimal",EXPORT_MINIMAL|EXPORT_CLEAN,NULL,
        N_("remove as much as possible from key during export")},
-<<<<<<< HEAD
-=======
       {"export-sexp-format",EXPORT_SEXP_FORMAT, NULL,
        N_("export keys in an S-expression based format")},
->>>>>>> 6d77c76e
       /* Aliases for backward compatibility */
       {"include-local-sigs",EXPORT_LOCAL_SIGS,NULL,NULL},
       {"include-attributes",EXPORT_ATTRIBUTES,NULL,NULL},
@@ -185,38 +179,9 @@
       xfree (list);
       list = tmp;
     }
-<<<<<<< HEAD
-    if( opt.compress_keys )
-      push_compress_filter(out,&zfx,default_compress_algo());
-
-    rc = do_export_stream( out, users, secret, NULL, options, &any );
-    if( rc || !any )
-	iobuf_cancel(out);
-    else
-	iobuf_close(out);
-    return rc;
-}
-
-
-
-/* Release an entire subkey list. */
-static void
-release_subkey_list (subkey_list_t list)
-{
-  while (list)
-    {
-      subkey_list_t tmp = list->next;;
-      xfree (list);
-      list = tmp;
-    }
-}
-
-
-=======
-}
-
-
->>>>>>> 6d77c76e
+}
+
+
 /* Returns true if NODE is a subkey and contained in LIST. */
 static int
 subkey_in_list_p (subkey_list_t list, KBNODE node)
@@ -620,14 +585,10 @@
 		    sha1_warned=1;
 		  }
 
-<<<<<<< HEAD
-		rc = build_packet( out, node->pkt );
-=======
                 if ((options&EXPORT_SEXP_FORMAT))
                   rc = build_sexp (out, node->pkt, &indent);
                 else
                   rc = build_packet (out, node->pkt);
->>>>>>> 6d77c76e
 	      }
 
 	    if( rc ) {
@@ -669,9 +630,6 @@
     if( !*any )
 	log_info(_("WARNING: nothing exported\n"));
     return rc;
-<<<<<<< HEAD
-}
-=======
 }
 
 
@@ -793,4 +751,3 @@
     }
   return rc;
 }
->>>>>>> 6d77c76e
