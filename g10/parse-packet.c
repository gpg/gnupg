/* parse-packet.c  - read packets
 * Copyright (C) 1998, 1999, 2000, 2001, 2002, 2003, 2004, 2005,
 *               2006 Free Software Foundation, Inc.
 *
 * This file is part of GnuPG.
 *
 * GnuPG is free software; you can redistribute it and/or modify
 * it under the terms of the GNU General Public License as published by
 * the Free Software Foundation; either version 2 of the License, or
 * (at your option) any later version.
 *
 * GnuPG is distributed in the hope that it will be useful,
 * but WITHOUT ANY WARRANTY; without even the implied warranty of
 * MERCHANTABILITY or FITNESS FOR A PARTICULAR PURPOSE.  See the
 * GNU General Public License for more details.
 *
 * You should have received a copy of the GNU General Public License
 * along with this program; if not, write to the Free Software
 * Foundation, Inc., 51 Franklin Street, Fifth Floor, Boston, MA 02110-1301,
 * USA.
 */

#include <config.h>
#include <stdio.h>
#include <stdlib.h>
#include <string.h>
#include <assert.h>

#include "gpg.h"
#include "packet.h"
#include "iobuf.h"
#include "util.h"
#include "cipher.h"
#include "filter.h"
#include "photoid.h"
#include "options.h"
#include "main.h"
#include "i18n.h"

static int mpi_print_mode;
static int list_mode;
static FILE *listfp;

static int  parse( IOBUF inp, PACKET *pkt, int onlykeypkts,
                  off_t *retpos, int *skip, IOBUF out, int do_skip
#ifdef DEBUG_PARSE_PACKET
		   ,const char *dbg_w, const char *dbg_f, int dbg_l
#endif
		 );
static int  copy_packet( IOBUF inp, IOBUF out, int pkttype,
			 unsigned long pktlen, int partial );
static void skip_packet( IOBUF inp, int pkttype,
			 unsigned long pktlen, int partial );
static void *read_rest( IOBUF inp, size_t pktlen, int partial );
static int  parse_symkeyenc( IOBUF inp, int pkttype, unsigned long pktlen,
							     PACKET *packet );
static int  parse_pubkeyenc( IOBUF inp, int pkttype, unsigned long pktlen,
							     PACKET *packet );
static int  parse_onepass_sig( IOBUF inp, int pkttype, unsigned long pktlen,
							PKT_onepass_sig *ops );
static int  parse_key( IOBUF inp, int pkttype, unsigned long pktlen,
				      byte *hdr, int hdrlen, PACKET *packet );
static int  parse_user_id( IOBUF inp, int pkttype, unsigned long pktlen,
							   PACKET *packet );
static int  parse_attribute( IOBUF inp, int pkttype, unsigned long pktlen,
							   PACKET *packet );
static int  parse_comment( IOBUF inp, int pkttype, unsigned long pktlen,
							   PACKET *packet );
static void parse_trust( IOBUF inp, int pkttype, unsigned long pktlen,
							   PACKET *packet );
static int  parse_plaintext( IOBUF inp, int pkttype, unsigned long pktlen,
			     PACKET *packet, int new_ctb, int partial);
static int  parse_compressed( IOBUF inp, int pkttype, unsigned long pktlen,
					       PACKET *packet, int new_ctb );
static int  parse_encrypted( IOBUF inp, int pkttype, unsigned long pktlen,
			     PACKET *packet, int new_ctb, int partial);
static int  parse_mdc( IOBUF inp, int pkttype, unsigned long pktlen,
					       PACKET *packet, int new_ctb);
static int  parse_gpg_control( IOBUF inp, int pkttype, unsigned long pktlen,
                               PACKET *packet, int partial );

static unsigned short
read_16(IOBUF inp)
{
    unsigned short a;
    a = iobuf_get_noeof(inp) << 8;
    a |= iobuf_get_noeof(inp);
    return a;
}

static unsigned long
read_32(IOBUF inp)
{
    unsigned long a;
    a =  iobuf_get_noeof(inp) << 24;
    a |= iobuf_get_noeof(inp) << 16;
    a |= iobuf_get_noeof(inp) << 8;
    a |= iobuf_get_noeof(inp);
    return a;
}


/* Read an external representation of an mpi and return the MPI.  The
 * external format is a 16 bit unsigned value stored in network byte
 * order, giving the number of bits for the following integer. The
 * integer is stored with MSB first (left padded with zeroes to align
 * on a byte boundary).
 */
static gcry_mpi_t
mpi_read (iobuf_t inp, unsigned int *ret_nread, int secure)
{
  /*FIXME: Needs to be synced with gnupg14/mpi/mpicoder.c*/

  int c, c1, c2, i;
  unsigned int nbits, nbytes, nread=0;
  gcry_mpi_t a = NULL;
  byte *buf = NULL;
  byte *p;
  
  if( (c = c1 = iobuf_get(inp)) == -1 )
    goto leave;
  nbits = c << 8;
  if( (c = c2 = iobuf_get(inp)) == -1 )
    goto leave;
  nbits |= c;
  if( nbits > MAX_EXTERN_MPI_BITS ) 
    {
      log_error("mpi too large (%u bits)\n", nbits);
      goto leave;
    }
  nread = 2;
  nbytes = (nbits+7) / 8;
  buf = secure? gcry_xmalloc_secure( nbytes+2 ) : gcry_xmalloc( nbytes+2 );
  p = buf;
  p[0] = c1;
  p[1] = c2;
  for( i=0 ; i < nbytes; i++ ) 
    {
      p[i+2] = iobuf_get(inp) & 0xff;
      nread++;
    }
  nread += nbytes;
  if( gcry_mpi_scan( &a, GCRYMPI_FMT_PGP, buf, nread, &nread ) )
    a = NULL;
    
 leave:
  gcry_free(buf);
  if( nread > *ret_nread )
    log_bug("mpi larger than packet");
  else
    *ret_nread = nread;
  return a;
}




int
set_packet_list_mode( int mode )
{
    int old = list_mode;
    list_mode = mode;
<<<<<<< HEAD
    mpi_print_mode = DBG_MPI;
=======
   /* FIXME(gcrypt) mpi_print_mode = DBG_MPI; */
>>>>>>> 6d77c76e
    /* We use stdout print only if invoked by the --list-packets
       command but switch to stderr in all otehr cases.  This breaks
       the previous behaviour but that seems to be more of a bug than
       intentional.  I don't believe that any application makes use of
       this long standing annoying way of printing to stdout except
       when doing a --list-packets. If this assumption fails, it will
       be easy to add an option for the listing stream.  Note that we
       initialize it only once; mainly because some code may switch
       the option value later back to 1 and we want to have all output
       to the same stream.  

       Using stderr is not actually very clean because it bypasses the
       logging code but it is a special thing anyay.  I am not sure
       whether using log_stream() would be better.  Perhaps we should
       enable the list mdoe only with a special option. */
    if (!listfp)
        listfp = opt.list_packets == 2 ? stdout : stderr;
    return old;
}

static void
unknown_pubkey_warning( int algo )
{
    static byte unknown_pubkey_algos[256];

    algo &= 0xff;
    if( !unknown_pubkey_algos[algo] ) {
	if( opt.verbose )
	    log_info(_("can't handle public key algorithm %d\n"), algo );
	unknown_pubkey_algos[algo] = 1;
    }
}

/****************
 * Parse a Packet and return it in packet
 * Returns: 0 := valid packet in pkt
 *	   -1 := no more packets
 *	   >0 := error
 * Note: The function may return an error and a partly valid packet;
 * caller must free this packet.
 */
#ifdef DEBUG_PARSE_PACKET
int
dbg_parse_packet( IOBUF inp, PACKET *pkt, const char *dbg_f, int dbg_l )
{
    int skip, rc;

    do {
	rc = parse( inp, pkt, 0, NULL, &skip, NULL, 0, "parse", dbg_f, dbg_l );
    } while( skip );
    return rc;
}
#else
int
parse_packet( IOBUF inp, PACKET *pkt )
{
    int skip, rc;

    do {
	rc = parse( inp, pkt, 0, NULL, &skip, NULL, 0 );
    } while( skip );
    return rc;
}
#endif

/****************
 * Like parse packet, but only return secret or public (sub)key packets.
 */
#ifdef DEBUG_PARSE_PACKET
int
dbg_search_packet( IOBUF inp, PACKET *pkt, off_t *retpos, int with_uid,
		   const char *dbg_f, int dbg_l )
{
    int skip, rc;

    do {
	rc = parse( inp, pkt, with_uid?2:1, retpos, &skip, NULL, 0, "search", dbg_f, dbg_l );
    } while( skip );
    return rc;
}
#else
int
search_packet( IOBUF inp, PACKET *pkt, off_t *retpos, int with_uid )
{
    int skip, rc;

    do {
	rc = parse( inp, pkt, with_uid?2:1, retpos, &skip, NULL, 0 );
    } while( skip );
    return rc;
}
#endif

/****************
 * Copy all packets from INP to OUT, thereby removing unused spaces.
 */
#ifdef DEBUG_PARSE_PACKET
int
dbg_copy_all_packets( IOBUF inp, IOBUF out,
		   const char *dbg_f, int dbg_l )
{
    PACKET pkt;
    int skip, rc=0;
    do {
	init_packet(&pkt);
    } while( !(rc = parse( inp, &pkt, 0, NULL, &skip, out, 0, "copy", dbg_f, dbg_l )));
    return rc;
}
#else
int
copy_all_packets( IOBUF inp, IOBUF out )
{
    PACKET pkt;
    int skip, rc=0;
    do {
	init_packet(&pkt);
    } while( !(rc = parse( inp, &pkt, 0, NULL, &skip, out, 0 )));
    return rc;
}
#endif

/****************
 * Copy some packets from INP to OUT, thereby removing unused spaces.
 * Stop at offset STOPoff (i.e. don't copy packets at this or later offsets)
 */
#ifdef DEBUG_PARSE_PACKET
int
dbg_copy_some_packets( IOBUF inp, IOBUF out, off_t stopoff,
		   const char *dbg_f, int dbg_l )
{
    PACKET pkt;
    int skip, rc=0;
    do {
	if( iobuf_tell(inp) >= stopoff )
	    return 0;
	init_packet(&pkt);
    } while( !(rc = parse( inp, &pkt, 0, NULL, &skip, out, 0,
				     "some", dbg_f, dbg_l )) );
    return rc;
}
#else
int
copy_some_packets( IOBUF inp, IOBUF out, off_t stopoff )
{
    PACKET pkt;
    int skip, rc=0;
    do {
	if( iobuf_tell(inp) >= stopoff )
	    return 0;
	init_packet(&pkt);
    } while( !(rc = parse( inp, &pkt, 0, NULL, &skip, out, 0 )) );
    return rc;
}
#endif

/****************
 * Skip over N packets
 */
#ifdef DEBUG_PARSE_PACKET
int
dbg_skip_some_packets( IOBUF inp, unsigned n,
		   const char *dbg_f, int dbg_l )
{
    int skip, rc=0;
    PACKET pkt;

    for( ;n && !rc; n--) {
	init_packet(&pkt);
	rc = parse( inp, &pkt, 0, NULL, &skip, NULL, 1, "skip", dbg_f, dbg_l );
    }
    return rc;
}
#else
int
skip_some_packets( IOBUF inp, unsigned n )
{
    int skip, rc=0;
    PACKET pkt;

    for( ;n && !rc; n--) {
	init_packet(&pkt);
	rc = parse( inp, &pkt, 0, NULL, &skip, NULL, 1 );
    }
    return rc;
}
#endif


/****************
 * Parse packet. Set the variable skip points to 1 if the packet
 * should be skipped; this is the case if either ONLYKEYPKTS is set
 * and the parsed packet isn't one or the
 * packet-type is 0, indicating deleted stuff.
 * if OUT is not NULL, a special copymode is used.
 */
static int
parse( IOBUF inp, PACKET *pkt, int onlykeypkts, off_t *retpos,
       int *skip, IOBUF out, int do_skip
#ifdef DEBUG_PARSE_PACKET
       ,const char *dbg_w, const char *dbg_f, int dbg_l
#endif
     )
{
    int rc=0, c, ctb, pkttype, lenbytes;
    unsigned long pktlen;
    byte hdr[8];
    int hdrlen;
    int new_ctb = 0, partial=0;
    int with_uid = (onlykeypkts == 2);

    *skip = 0;
    assert( !pkt->pkt.generic );
    if( retpos )
	*retpos = iobuf_tell(inp);

    if( (ctb = iobuf_get(inp)) == -1 ) {
	rc = -1;
	goto leave;
    }
    hdrlen=0;
    hdr[hdrlen++] = ctb;
    if( !(ctb & 0x80) ) {
        log_error("%s: invalid packet (ctb=%02x)\n", iobuf_where(inp), ctb );
	rc = gpg_error (GPG_ERR_INV_PACKET);
	goto leave;
    }
    pktlen = 0;
    new_ctb = !!(ctb & 0x40);
    if( new_ctb ) {
        pkttype = ctb & 0x3f;
	if( (c = iobuf_get(inp)) == -1 ) {
	    log_error("%s: 1st length byte missing\n", iobuf_where(inp) );
	    rc = gpg_error (GPG_ERR_INV_PACKET);
	    goto leave;
	}
        if (pkttype == PKT_COMPRESSED) {
             iobuf_set_partial_block_mode(inp, c & 0xff);
             pktlen = 0;/* to indicate partial length */
	     partial=1;
        }
        else {
             hdr[hdrlen++] = c;
             if( c < 192 )
	       pktlen = c;
             else if( c < 224 )
	       {
		 pktlen = (c - 192) * 256;
		 if( (c = iobuf_get(inp)) == -1 )
		   {
		     log_error("%s: 2nd length byte missing\n",
			       iobuf_where(inp) );
<<<<<<< HEAD
		     rc = G10ERR_INVALID_PACKET;
=======
                     rc = gpg_error (GPG_ERR_INV_PACKET);
>>>>>>> 6d77c76e
		     goto leave;
		   }
		 hdr[hdrlen++] = c;
		 pktlen += c + 192;
	       }
             else if( c == 255 )
	       {
		 pktlen  = (hdr[hdrlen++] = iobuf_get_noeof(inp)) << 24;
		 pktlen |= (hdr[hdrlen++] = iobuf_get_noeof(inp)) << 16;
		 pktlen |= (hdr[hdrlen++] = iobuf_get_noeof(inp)) << 8;
		 if( (c = iobuf_get(inp)) == -1 )
		   {
		     log_error("%s: 4 byte length invalid\n",
			       iobuf_where(inp) );
<<<<<<< HEAD
		     rc = G10ERR_INVALID_PACKET;
=======
                     rc = gpg_error (GPG_ERR_INV_PACKET);
>>>>>>> 6d77c76e
		     goto leave;
		   }
		 pktlen |= (hdr[hdrlen++] = c );
	       }
             else
	       {
		 /* Partial body length.  Note that we handled
		    PKT_COMPRESSED earlier. */
		 if(pkttype==PKT_PLAINTEXT || pkttype==PKT_ENCRYPTED
		    || pkttype==PKT_ENCRYPTED_MDC)
		   {
		     iobuf_set_partial_block_mode(inp, c & 0xff);
		     pktlen = 0;/* to indicate partial length */
		     partial=1;
		   }
		 else
		   {
		     log_error("%s: partial length for invalid"
			       " packet type %d\n",iobuf_where(inp),pkttype);
<<<<<<< HEAD
		     rc=G10ERR_INVALID_PACKET;
=======
                     rc = gpg_error (GPG_ERR_INV_PACKET);
>>>>>>> 6d77c76e
		     goto leave;
		   }
	       }
	}
    }
    else
      {
	pkttype = (ctb>>2)&0xf;
	lenbytes = ((ctb&3)==3)? 0 : (1<<(ctb & 3));
	if( !lenbytes )
	  {
	    pktlen = 0; /* don't know the value */
	    /* This isn't really partial, but we can treat it the same
	       in a "read until the end" sort of way. */
	    partial=1;
	    if(pkttype!=PKT_ENCRYPTED && pkttype!=PKT_PLAINTEXT
	       && pkttype!=PKT_COMPRESSED)
	      {
		log_error ("%s: indeterminate length for invalid"
			   " packet type %d\n", iobuf_where(inp), pkttype );
<<<<<<< HEAD
		rc = G10ERR_INVALID_PACKET;
=======
                rc = gpg_error (GPG_ERR_INV_PACKET);
>>>>>>> 6d77c76e
		goto leave;
	      }
	  }
	else
	  {
	    for( ; lenbytes; lenbytes-- )
	      {
		pktlen <<= 8;
		pktlen |= hdr[hdrlen++] = iobuf_get_noeof(inp);
	      }
	  }
      }

    if (pktlen == 0xffffffff) {
        /* with a some probability this is caused by a problem in the
         * the uncompressing layer - in some error cases it just loops
         * and spits out 0xff bytes. */
        log_error ("%s: garbled packet detected\n", iobuf_where(inp) );
	g10_exit (2);
    }

    if( out && pkttype	) {
<<<<<<< HEAD
	if( iobuf_write( out, hdr, hdrlen ) == -1 )
	    rc = G10ERR_WRITE_FILE;
	else
	    rc = copy_packet(inp, out, pkttype, pktlen, partial );
	goto leave;
=======
      rc = iobuf_write (out, hdr, hdrlen);
      if (!rc)
	    rc = copy_packet(inp, out, pkttype, pktlen, partial );
      goto leave;
>>>>>>> 6d77c76e
    }

    if (with_uid && pkttype == PKT_USER_ID)
        ;
    else if( do_skip 
        || !pkttype
        || (onlykeypkts && pkttype != PKT_PUBLIC_SUBKEY
                        && pkttype != PKT_PUBLIC_KEY
                        && pkttype != PKT_SECRET_SUBKEY
                        && pkttype != PKT_SECRET_KEY  ) ) {
	iobuf_skip_rest(inp, pktlen, partial);
	*skip = 1;
	rc = 0;
	goto leave;
    }

    if( DBG_PACKET ) {
#ifdef DEBUG_PARSE_PACKET
	log_debug("parse_packet(iob=%d): type=%d length=%lu%s (%s.%s.%d)\n",
		   iobuf_id(inp), pkttype, pktlen, new_ctb?" (new_ctb)":"",
		    dbg_w, dbg_f, dbg_l );
#else
	log_debug("parse_packet(iob=%d): type=%d length=%lu%s\n",
		   iobuf_id(inp), pkttype, pktlen, new_ctb?" (new_ctb)":"" );
#endif
    }
    pkt->pkttype = pkttype;
    rc = G10ERR_UNKNOWN_PACKET; /* default error */
    switch( pkttype ) {
      case PKT_PUBLIC_KEY:
      case PKT_PUBLIC_SUBKEY:
	pkt->pkt.public_key = xmalloc_clear(sizeof *pkt->pkt.public_key );
	rc = parse_key(inp, pkttype, pktlen, hdr, hdrlen, pkt );
	break;
      case PKT_SECRET_KEY:
      case PKT_SECRET_SUBKEY:
	pkt->pkt.secret_key = xmalloc_clear(sizeof *pkt->pkt.secret_key );
	rc = parse_key(inp, pkttype, pktlen, hdr, hdrlen, pkt );
	break;
      case PKT_SYMKEY_ENC:
	rc = parse_symkeyenc( inp, pkttype, pktlen, pkt );
	break;
      case PKT_PUBKEY_ENC:
	rc = parse_pubkeyenc(inp, pkttype, pktlen, pkt );
	break;
      case PKT_SIGNATURE:
	pkt->pkt.signature = xmalloc_clear(sizeof *pkt->pkt.signature );
	rc = parse_signature(inp, pkttype, pktlen, pkt->pkt.signature );
	break;
      case PKT_ONEPASS_SIG:
	pkt->pkt.onepass_sig = xmalloc_clear(sizeof *pkt->pkt.onepass_sig );
	rc = parse_onepass_sig(inp, pkttype, pktlen, pkt->pkt.onepass_sig );
	break;
      case PKT_USER_ID:
	rc = parse_user_id(inp, pkttype, pktlen, pkt );
	break;
      case PKT_ATTRIBUTE:
	pkt->pkttype = pkttype = PKT_USER_ID;  /* we store it in the userID */
	rc = parse_attribute(inp, pkttype, pktlen, pkt);
	break;
      case PKT_OLD_COMMENT:
      case PKT_COMMENT:
	rc = parse_comment(inp, pkttype, pktlen, pkt);
	break;
      case PKT_RING_TRUST:
	parse_trust(inp, pkttype, pktlen, pkt);
	rc = 0;
	break;
      case PKT_PLAINTEXT:
	rc = parse_plaintext(inp, pkttype, pktlen, pkt, new_ctb, partial );
	break;
      case PKT_COMPRESSED:
	rc = parse_compressed(inp, pkttype, pktlen, pkt, new_ctb );
	break;
      case PKT_ENCRYPTED:
      case PKT_ENCRYPTED_MDC:
	rc = parse_encrypted(inp, pkttype, pktlen, pkt, new_ctb, partial );
	break;
      case PKT_MDC:
	rc = parse_mdc(inp, pkttype, pktlen, pkt, new_ctb );
	break;
      case PKT_GPG_CONTROL:
        rc = parse_gpg_control(inp, pkttype, pktlen, pkt, partial );
        break;
      default:
	skip_packet(inp, pkttype, pktlen, partial);
	break;
    }

  leave:
    if( !rc && iobuf_error(inp) )
	rc = G10ERR_INV_KEYRING;
    return rc;
}

static void
dump_hex_line( int c, int *i )
{
    if( *i && !(*i%8) ) {
	if( *i && !(*i%24) )
	    fprintf (listfp, "\n%4d:", *i );
	else
	    putc (' ', listfp);
    }
    if( c == -1 )
	fprintf (listfp, " EOF" );
    else
	fprintf (listfp, " %02x", c );
    ++*i;
}


static int
copy_packet( IOBUF inp, IOBUF out, int pkttype,
	     unsigned long pktlen, int partial )
{
    int rc;
    int n;
    char buf[100];

    if( partial ) {
	while( (n = iobuf_read( inp, buf, 100 )) != -1 )
	    if( (rc=iobuf_write(out, buf, n )) )
		return rc; /* write error */
    }
    else if( !pktlen && pkttype == PKT_COMPRESSED ) {
	log_debug("copy_packet: compressed!\n");
	/* compressed packet, copy till EOF */
	while( (n = iobuf_read( inp, buf, 100 )) != -1 )
	    if( (rc=iobuf_write(out, buf, n )) )
		return rc; /* write error */
    }
    else {
	for( ; pktlen; pktlen -= n ) {
	    n = pktlen > 100 ? 100 : pktlen;
	    n = iobuf_read( inp, buf, n );
	    if( n == -1 )
		return gpg_error (GPG_ERR_EOF);
	    if( (rc=iobuf_write(out, buf, n )) )
		return rc; /* write error */
	}
    }
    return 0;
}


static void
skip_packet( IOBUF inp, int pkttype, unsigned long pktlen, int partial )
{
    if( list_mode ) {
	if( pkttype == PKT_MARKER )
	    fputs(":marker packet:\n", listfp );
	else
	    fprintf (listfp, ":unknown packet: type %2d, length %lu\n",
                     pkttype, pktlen);
	if( pkttype ) {
	    int c, i=0 ;
	    if( pkttype != PKT_MARKER )
		fputs("dump:", listfp );
	    if( partial ) {
		while( (c=iobuf_get(inp)) != -1 )
		    dump_hex_line(c, &i);
	    }
	    else {
		for( ; pktlen; pktlen-- )
		    dump_hex_line(iobuf_get(inp), &i);
	    }
	    putc ('\n', listfp);
	    return;
	}
    }
    iobuf_skip_rest(inp,pktlen,partial);
}


static void *
read_rest( IOBUF inp, size_t pktlen, int partial )
{
    byte *p;
    int i;

    if( partial ) {
	log_error("read_rest: can't store stream data\n");
	p = NULL;
    }
    else {
	p = xmalloc( pktlen );
	for(i=0; pktlen; pktlen--, i++ )
	    p[i] = iobuf_get(inp);
    }
    return p;
}



static int
parse_symkeyenc( IOBUF inp, int pkttype, unsigned long pktlen, PACKET *packet )
{
    PKT_symkey_enc *k;
    int rc = 0;
    int i, version, s2kmode, cipher_algo, hash_algo, seskeylen, minlen;

    if( pktlen < 4 ) {
	log_error("packet(%d) too short\n", pkttype);
        rc = gpg_error (GPG_ERR_INV_PACKET);
	goto leave;
    }
    version = iobuf_get_noeof(inp); pktlen--;
    if( version != 4 ) {
	log_error("packet(%d) with unknown version %d\n", pkttype, version);
        rc = gpg_error (GPG_ERR_INV_PACKET);
	goto leave;
    }
    if( pktlen > 200 ) { /* (we encode the seskeylen in a byte) */
	log_error("packet(%d) too large\n", pkttype);
        rc = gpg_error (GPG_ERR_INV_PACKET);
	goto leave;
    }
    cipher_algo = iobuf_get_noeof(inp); pktlen--;
    s2kmode = iobuf_get_noeof(inp); pktlen--;
    hash_algo = iobuf_get_noeof(inp); pktlen--;
    switch( s2kmode ) {
      case 0:  /* simple s2k */
	minlen = 0;
	break;
      case 1:  /* salted s2k */
	minlen = 8;
	break;
      case 3:  /* iterated+salted s2k */
	minlen = 9;
	break;
      default:
	log_error("unknown S2K %d\n", s2kmode );
	goto leave;
    }
    if( minlen > pktlen ) {
	log_error("packet with S2K %d too short\n", s2kmode );
        rc = gpg_error (GPG_ERR_INV_PACKET);
	goto leave;
    }
    seskeylen = pktlen - minlen;
    k = packet->pkt.symkey_enc = xmalloc_clear( sizeof *packet->pkt.symkey_enc
						+ seskeylen - 1 );
    k->version = version;
    k->cipher_algo = cipher_algo;
    k->s2k.mode = s2kmode;
    k->s2k.hash_algo = hash_algo;
    if( s2kmode == 1 || s2kmode == 3 ) {
	for(i=0; i < 8 && pktlen; i++, pktlen-- )
	    k->s2k.salt[i] = iobuf_get_noeof(inp);
    }
    if( s2kmode == 3 ) {
	k->s2k.count = iobuf_get(inp); pktlen--;
    }
    k->seskeylen = seskeylen;
    if(k->seskeylen)
      {
	for(i=0; i < seskeylen && pktlen; i++, pktlen-- )
	  k->seskey[i] = iobuf_get_noeof(inp);

	/* What we're watching out for here is a session key decryptor
	   with no salt.  The RFC says that using salt for this is a
	   MUST. */
	if(s2kmode!=1 && s2kmode!=3)
	  log_info(_("WARNING: potentially insecure symmetrically"
		     " encrypted session key\n"));
      }
    assert( !pktlen );

    if( list_mode ) {
	fprintf (listfp, ":symkey enc packet: version %d, cipher %d, s2k %d, hash %d",
	       version, cipher_algo, s2kmode, hash_algo);
	if(seskeylen)
	  fprintf (listfp, ", seskey %d bits",(seskeylen-1)*8);
	fprintf (listfp, "\n");
	if( s2kmode == 1 || s2kmode == 3 ) {
	    fprintf (listfp, "\tsalt ");
	    for(i=0; i < 8; i++ )
		fprintf (listfp, "%02x", k->s2k.salt[i]);
	    if( s2kmode == 3 )
		fprintf (listfp, ", count %lu", (ulong)k->s2k.count );
	    fprintf (listfp, "\n");
	}
    }

  leave:
    iobuf_skip_rest(inp, pktlen, 0);
    return rc;
}

static int
parse_pubkeyenc( IOBUF inp, int pkttype, unsigned long pktlen, PACKET *packet )
{
    unsigned int n;
    int rc = 0;
    int i, ndata;
    PKT_pubkey_enc *k;

    k = packet->pkt.pubkey_enc = xmalloc_clear(sizeof *packet->pkt.pubkey_enc);
    if( pktlen < 12 ) {
	log_error("packet(%d) too short\n", pkttype);
        rc = gpg_error (GPG_ERR_INV_PACKET);
	goto leave;
    }
    k->version = iobuf_get_noeof(inp); pktlen--;
    if( k->version != 2 && k->version != 3 ) {
	log_error("packet(%d) with unknown version %d\n", pkttype, k->version);
        rc = gpg_error (GPG_ERR_INV_PACKET);
	goto leave;
    }
    k->keyid[0] = read_32(inp); pktlen -= 4;
    k->keyid[1] = read_32(inp); pktlen -= 4;
    k->pubkey_algo = iobuf_get_noeof(inp); pktlen--;
    k->throw_keyid = 0; /* only used as flag for build_packet */
    if( list_mode )
	fprintf (listfp, ":pubkey enc packet: version %d, algo %d, keyid %08lX%08lX\n",
	  k->version, k->pubkey_algo, (ulong)k->keyid[0], (ulong)k->keyid[1]);

    ndata = pubkey_get_nenc(k->pubkey_algo);
    if( !ndata ) {
	if( list_mode )
	    fprintf (listfp, "\tunsupported algorithm %d\n", k->pubkey_algo );
	unknown_pubkey_warning( k->pubkey_algo );
	k->data[0] = NULL;  /* no need to store the encrypted data */
    }
    else {
	for( i=0; i < ndata; i++ ) {
	    n = pktlen;
	    k->data[i] = mpi_read(inp, &n, 0); pktlen -=n;
	    if( list_mode ) {
		fprintf (listfp, "\tdata: ");
		mpi_print(listfp, k->data[i], mpi_print_mode );
		putc ('\n', listfp);
	    }
            if (!k->data[i])
                rc = gpg_error (GPG_ERR_INV_PACKET);
	}
    }

  leave:
    iobuf_skip_rest(inp, pktlen, 0);
    return rc;
}


static void
dump_sig_subpkt( int hashed, int type, int critical,
		 const byte *buffer, size_t buflen, size_t length )
{
    const char *p=NULL;
    int i;

    /* The CERT has warning out with explains how to use GNUPG to
     * detect the ARRs - we print our old message here when it is a faked
     * ARR and add an additional notice */
    if ( type == SIGSUBPKT_ARR && !hashed ) {
        fprintf (listfp,
                 "\tsubpkt %d len %u (additional recipient request)\n"
                 "WARNING: PGP versions > 5.0 and < 6.5.8 will automagically "
                 "encrypt to this key and thereby reveal the plaintext to "
                 "the owner of this ARR key. Detailed info follows:\n",
                 type, (unsigned)length );
    }
    
    buffer++;
    length--;
   
    fprintf (listfp, "\t%s%ssubpkt %d len %u (", /*)*/
	      critical ? "critical ":"",
	      hashed ? "hashed ":"", type, (unsigned)length );
    if( length > buflen ) {
	fprintf (listfp, "too short: buffer is only %u)\n", (unsigned)buflen );
	return;
    }
    switch( type ) {
      case SIGSUBPKT_SIG_CREATED:
	if( length >= 4 )
	    fprintf (listfp, "sig created %s", strtimestamp( buffer_to_u32(buffer) ) );
	break;
      case SIGSUBPKT_SIG_EXPIRE:
	if( length >= 4 )
	  {
	    if(buffer_to_u32(buffer))
	      fprintf (listfp, "sig expires after %s",
		       strtimevalue( buffer_to_u32(buffer) ) );
	    else
	      fprintf (listfp, "sig does not expire");
	  }
	break;
      case SIGSUBPKT_EXPORTABLE:
	if( length )
	    fprintf (listfp, "%sexportable", *buffer? "":"not ");
	break;
      case SIGSUBPKT_TRUST:
	if(length!=2)
	  p="[invalid trust subpacket]";
	else
	  fprintf (listfp, "trust signature of depth %d, value %d",buffer[0],buffer[1]);
	break;
      case SIGSUBPKT_REGEXP:
	if(!length)
	  p="[invalid regexp subpacket]";
	else
	  fprintf (listfp, "regular expression: \"%s\"",buffer);
	break;
      case SIGSUBPKT_REVOCABLE:
	if( length )
	    fprintf (listfp, "%srevocable", *buffer? "":"not ");
	break;
      case SIGSUBPKT_KEY_EXPIRE:
	if( length >= 4 )
	  {
	    if(buffer_to_u32(buffer))
	      fprintf (listfp, "key expires after %s",
		       strtimevalue( buffer_to_u32(buffer) ) );
	    else
	      fprintf (listfp, "key does not expire");
	  }
	break;
      case SIGSUBPKT_PREF_SYM:
	fputs("pref-sym-algos:", listfp );
	for( i=0; i < length; i++ )
	    fprintf (listfp, " %d", buffer[i] );
	break;
      case SIGSUBPKT_REV_KEY:
	fputs("revocation key: ", listfp );
	if( length < 22 )
	    p = "[too short]";
	else {
	    fprintf (listfp, "c=%02x a=%d f=", buffer[0], buffer[1] );
	    for( i=2; i < length; i++ )
		fprintf (listfp, "%02X", buffer[i] );
	}
	break;
      case SIGSUBPKT_ISSUER:
	if( length >= 8 )
	    fprintf (listfp, "issuer key ID %08lX%08lX",
		      (ulong)buffer_to_u32(buffer),
		      (ulong)buffer_to_u32(buffer+4) );
	break;
      case SIGSUBPKT_NOTATION:
	{
	    fputs("notation: ", listfp );
	    if( length < 8 )
		p = "[too short]";
	    else {
		const byte *s = buffer;
		size_t n1, n2;

		n1 = (s[4] << 8) | s[5];
		n2 = (s[6] << 8) | s[7];
		s += 8;
		if( 8+n1+n2 != length )
		    p = "[error]";
		else {
		    print_string( listfp, s, n1, ')' );
		    putc( '=', listfp );

		    if( *buffer & 0x80 )
		      print_string( listfp, s+n1, n2, ')' );
		    else
		      p = "[not human readable]";
		}
	    }
	}
	break;
      case SIGSUBPKT_PREF_HASH:
	fputs("pref-hash-algos:", listfp );
	for( i=0; i < length; i++ )
	    fprintf (listfp, " %d", buffer[i] );
	break;
      case SIGSUBPKT_PREF_COMPR:
	fputs("pref-zip-algos:", listfp );
	for( i=0; i < length; i++ )
	    fprintf (listfp, " %d", buffer[i] );
	break;
      case SIGSUBPKT_KS_FLAGS:
	fputs("key server preferences:",listfp);
	for(i=0;i<length;i++)
	  fprintf (listfp, " %02X", buffer[i]);
	break;
      case SIGSUBPKT_PREF_KS:
	fputs("preferred key server: ", listfp );
	print_string( listfp, buffer, length, ')' );
	break;
      case SIGSUBPKT_PRIMARY_UID:
	p = "primary user ID";
	break;
      case SIGSUBPKT_POLICY:
	fputs("policy: ", listfp );
	print_string( listfp, buffer, length, ')' );
	break;
      case SIGSUBPKT_KEY_FLAGS:
        fputs ( "key flags:", listfp );
        for( i=0; i < length; i++ )
            fprintf (listfp, " %02X", buffer[i] );
	break;
      case SIGSUBPKT_SIGNERS_UID:
	p = "signer's user ID";
	break;
      case SIGSUBPKT_REVOC_REASON:
        if( length ) {
	    fprintf (listfp, "revocation reason 0x%02x (", *buffer );
	    print_string( listfp, buffer+1, length-1, ')' );
	    p = ")";
	}
	break;
      case SIGSUBPKT_ARR:
        fputs("Big Brother's key (ignored): ", listfp );
	if( length < 22 )
	    p = "[too short]";
	else {
	    fprintf (listfp, "c=%02x a=%d f=", buffer[0], buffer[1] );
	    for( i=2; i < length; i++ )
		fprintf (listfp, "%02X", buffer[i] );
	}
        break;
      case SIGSUBPKT_FEATURES:
        fputs ( "features:", listfp );
        for( i=0; i < length; i++ )
            fprintf (listfp, " %02x", buffer[i] );
	break;
      case SIGSUBPKT_SIGNATURE:
	fputs("signature: ",listfp);
	if(length<17)
	  p="[too short]";
	else
	  fprintf (listfp, "v%d, class 0x%02X, algo %d, digest algo %d",
		 buffer[0],
		 buffer[0]==3?buffer[2]:buffer[1],
		 buffer[0]==3?buffer[15]:buffer[2],
		 buffer[0]==3?buffer[16]:buffer[3]);
	break;
      default:
	if(type>=100 && type<=110)
	  p="experimental / private subpacket";
	else
	  p = "?";
	break;
    }

    fprintf (listfp, "%s)\n", p? p: "");
}

/****************
 * Returns: >= 0 use this offset into buffer
 *	    -1 explicitly reject returning this type
 *	    -2 subpacket too short
 */
int
parse_one_sig_subpkt( const byte *buffer, size_t n, int type )
{
  switch( type )
    {
    case SIGSUBPKT_REV_KEY:
      if(n < 22)
	break;
      return 0;
    case SIGSUBPKT_SIG_CREATED:
    case SIGSUBPKT_SIG_EXPIRE:
    case SIGSUBPKT_KEY_EXPIRE:
      if( n < 4 )
	break;
      return 0;
    case SIGSUBPKT_KEY_FLAGS:
    case SIGSUBPKT_KS_FLAGS:
    case SIGSUBPKT_PREF_SYM:
    case SIGSUBPKT_PREF_HASH:
    case SIGSUBPKT_PREF_COMPR:
    case SIGSUBPKT_POLICY:
    case SIGSUBPKT_PREF_KS:
    case SIGSUBPKT_FEATURES:
    case SIGSUBPKT_REGEXP:
      return 0;
    case SIGSUBPKT_SIGNATURE:
    case SIGSUBPKT_EXPORTABLE:
    case SIGSUBPKT_REVOCABLE:
    case SIGSUBPKT_REVOC_REASON:
      if( !n )
	break;
      return 0;
    case SIGSUBPKT_ISSUER: /* issuer key ID */
      if( n < 8 )
	break;
      return 0;
    case SIGSUBPKT_NOTATION:
      /* minimum length needed, and the subpacket must be well-formed
	 where the name length and value length all fit inside the
	 packet. */
      if(n<8 || 8+((buffer[4]<<8)|buffer[5])+((buffer[6]<<8)|buffer[7]) != n)
	break;
      return 0;
    case SIGSUBPKT_PRIMARY_UID:
      if ( n != 1 )
	break;
      return 0;
    case SIGSUBPKT_TRUST:
      if ( n != 2 )
	break;
      return 0;
    default: return 0;
    }
  return -2;
}

/* Not many critical notations we understand yet... */
static int
can_handle_critical_notation(const byte *name,size_t len)
{
  if(len==32 && memcmp(name,"preferred-email-encoding@pgp.com",32)==0)
    return 1;
  if(len==21 && memcmp(name,"pka-address@gnupg.org",21)==0)
    return 1;

  return 0;
}

static int
can_handle_critical( const byte *buffer, size_t n, int type )
{
  switch( type )
    {
    case SIGSUBPKT_NOTATION:
      if(n>=8)
	return can_handle_critical_notation(buffer+8,(buffer[4]<<8)|buffer[5]);
      else
	return 0;
    case SIGSUBPKT_SIGNATURE:
    case SIGSUBPKT_SIG_CREATED:
    case SIGSUBPKT_SIG_EXPIRE:
    case SIGSUBPKT_KEY_EXPIRE:
    case SIGSUBPKT_EXPORTABLE:
    case SIGSUBPKT_REVOCABLE:
    case SIGSUBPKT_REV_KEY:
    case SIGSUBPKT_ISSUER:/* issuer key ID */
    case SIGSUBPKT_PREF_SYM:
    case SIGSUBPKT_PREF_HASH:
    case SIGSUBPKT_PREF_COMPR:
    case SIGSUBPKT_KEY_FLAGS:
    case SIGSUBPKT_PRIMARY_UID:
    case SIGSUBPKT_FEATURES:
    case SIGSUBPKT_TRUST:
    case SIGSUBPKT_REGEXP:
      /* Is it enough to show the policy or keyserver? */
    case SIGSUBPKT_POLICY:
    case SIGSUBPKT_PREF_KS:
      return 1;

    default:
      return 0;
    }
}


const byte *
enum_sig_subpkt( const subpktarea_t *pktbuf, sigsubpkttype_t reqtype,
		 size_t *ret_n, int *start, int *critical )
{
    const byte *buffer;
    int buflen;
    int type;
    int critical_dummy;
    int offset;
    size_t n;
    int seq = 0;
    int reqseq = start? *start: 0;

    if(!critical)
      critical=&critical_dummy;

    if( !pktbuf || reqseq == -1 ) {
	/* return some value different from NULL to indicate that
	 * there is no critical bit we do not understand.  The caller
	 * will never use the value.  Yes I know, it is an ugly hack */
	return reqtype == SIGSUBPKT_TEST_CRITICAL? (const byte*)&pktbuf : NULL;
    }
    buffer = pktbuf->data;
    buflen = pktbuf->len;
    while( buflen ) {
	n = *buffer++; buflen--;
	if( n == 255 ) { /* 4 byte length header */
	    if( buflen < 4 )
		goto too_short;
	    n = (buffer[0] << 24) | (buffer[1] << 16)
                | (buffer[2] << 8) | buffer[3];
	    buffer += 4;
	    buflen -= 4;
	}
	else if( n >= 192 ) { /* 2 byte special encoded length header */
	    if( buflen < 2 )
		goto too_short;
	    n = (( n - 192 ) << 8) + *buffer + 192;
	    buffer++;
	    buflen--;
	}
	if( buflen < n )
	    goto too_short;
	type = *buffer;
	if( type & 0x80 ) {
	    type &= 0x7f;
	    *critical = 1;
	}
	else
	    *critical = 0;
	if( !(++seq > reqseq) )
	    ;
	else if( reqtype == SIGSUBPKT_TEST_CRITICAL ) {
	    if( *critical ) {
		if( n-1 > buflen+1 )
		    goto too_short;
		if( !can_handle_critical(buffer+1, n-1, type ) )
		  {
		    if(opt.verbose)
		      log_info(_("subpacket of type %d has "
				 "critical bit set\n"),type);
		    if( start )
		      *start = seq;
		    return NULL; /* this is an error */
		  }
	    }
	}
	else if( reqtype < 0 ) /* list packets */
	    dump_sig_subpkt( reqtype == SIGSUBPKT_LIST_HASHED,
				    type, *critical, buffer, buflen, n );
	else if( type == reqtype ) { /* found */
	    buffer++;
	    n--;
	    if( n > buflen )
		goto too_short;
	    if( ret_n )
		*ret_n = n;
	    offset = parse_one_sig_subpkt(buffer, n, type );
	    switch( offset ) {
	      case -2:
		log_error("subpacket of type %d too short\n", type);
		return NULL;
	      case -1:
		return NULL;
	      default:
		break;
	    }
	    if( start )
		*start = seq;
	    return buffer+offset;
	}
	buffer += n; buflen -=n;
    }
    if( reqtype == SIGSUBPKT_TEST_CRITICAL )
	return buffer; /* as value true to indicate that there is no */
		       /* critical bit we don't understand */
    if( start )
	*start = -1;
    return NULL; /* end of packets; not found */

  too_short:
    if(opt.verbose)
      log_info("buffer shorter than subpacket\n");
    if( start )
	*start = -1;
    return NULL;
}


const byte *
parse_sig_subpkt (const subpktarea_t *buffer, sigsubpkttype_t reqtype,
                  size_t *ret_n)
{
    return enum_sig_subpkt( buffer, reqtype, ret_n, NULL, NULL );
}

const byte *
parse_sig_subpkt2 (PKT_signature *sig, sigsubpkttype_t reqtype,
                   size_t *ret_n )
{
    const byte *p;

    p = parse_sig_subpkt (sig->hashed, reqtype, ret_n );
    if( !p )
	p = parse_sig_subpkt (sig->unhashed, reqtype, ret_n );
    return p;
}

/* Find all revocation keys. Look in hashed area only. */
void parse_revkeys(PKT_signature *sig)
{
  struct revocation_key *revkey;
  int seq=0;
  size_t len;

  if(sig->sig_class!=0x1F)
    return;

  while((revkey=
	 (struct revocation_key *)enum_sig_subpkt(sig->hashed,
						  SIGSUBPKT_REV_KEY,
						  &len,&seq,NULL)))
    {
      if(len==sizeof(struct revocation_key) &&
	 (revkey->class&0x80)) /* 0x80 bit must be set */
	{
	  sig->revkey=xrealloc(sig->revkey,
			  sizeof(struct revocation_key *)*(sig->numrevkeys+1));
	  sig->revkey[sig->numrevkeys]=revkey;
	  sig->numrevkeys++;
	}
    }
}

int
parse_signature( IOBUF inp, int pkttype, unsigned long pktlen,
					  PKT_signature *sig )
{
    int md5_len=0;
    unsigned n;
    int is_v4=0;
    int rc=0;
    int i, ndata;

    if( pktlen < 16 ) {
	log_error("packet(%d) too short\n", pkttype);
	goto leave;
    }
    sig->version = iobuf_get_noeof(inp); pktlen--;
    if( sig->version == 4 )
	is_v4=1;
    else if( sig->version != 2 && sig->version != 3 ) {
	log_error("packet(%d) with unknown version %d\n",
                  pkttype, sig->version);
        rc = gpg_error (GPG_ERR_INV_PACKET);
	goto leave;
    }

    if( !is_v4 ) {
	md5_len = iobuf_get_noeof(inp); pktlen--;
    }
    sig->sig_class = iobuf_get_noeof(inp); pktlen--;
    if( !is_v4 ) {
	sig->timestamp = read_32(inp); pktlen -= 4;
	sig->keyid[0] = read_32(inp); pktlen -= 4;
	sig->keyid[1] = read_32(inp); pktlen -= 4;
    }
    sig->pubkey_algo = iobuf_get_noeof(inp); pktlen--;
    sig->digest_algo = iobuf_get_noeof(inp); pktlen--;
    sig->flags.exportable=1;
    sig->flags.revocable=1;
    if( is_v4 ) { /* read subpackets */
	n = read_16(inp); pktlen -= 2; /* length of hashed data */
	if( n > 10000 ) {
	    log_error("signature packet: hashed data too long\n");
	    rc = G10ERR_INVALID_PACKET;
	    goto leave;
	}
	if( n ) {
	    sig->hashed = xmalloc (sizeof (*sig->hashed) + n - 1 );
            sig->hashed->size = n;
	    sig->hashed->len = n;
	    if( iobuf_read (inp, sig->hashed->data, n ) != n ) {
		log_error ("premature eof while reading "
                           "hashed signature data\n");
		rc = -1;
		goto leave;
	    }
	    pktlen -= n;
	}
	n = read_16(inp); pktlen -= 2; /* length of unhashed data */
	if( n > 10000 ) {
	    log_error("signature packet: unhashed data too long\n");
	    rc = G10ERR_INVALID_PACKET;
	    goto leave;
	}
	if( n ) {
	    sig->unhashed = xmalloc (sizeof(*sig->unhashed) + n - 1 );
            sig->unhashed->size = n;
	    sig->unhashed->len = n;
	    if( iobuf_read(inp, sig->unhashed->data, n ) != n ) {
		log_error("premature eof while reading "
                          "unhashed signature data\n");
		rc = -1;
		goto leave;
	    }
	    pktlen -= n;
	}
    }

    if( pktlen < 5 ) { /* sanity check */
	log_error("packet(%d) too short\n", pkttype);
	rc = G10ERR_INVALID_PACKET;
	goto leave;
    }

    sig->digest_start[0] = iobuf_get_noeof(inp); pktlen--;
    sig->digest_start[1] = iobuf_get_noeof(inp); pktlen--;

    if( is_v4 && sig->pubkey_algo )
      { /*extract required information */
	const byte *p;
	size_t len;

	/* set sig->flags.unknown_critical if there is a
	 * critical bit set for packets which we do not understand */
	if( !parse_sig_subpkt (sig->hashed, SIGSUBPKT_TEST_CRITICAL, NULL)
	    || !parse_sig_subpkt (sig->unhashed, SIGSUBPKT_TEST_CRITICAL,
				  NULL) )
	  sig->flags.unknown_critical = 1;

	p = parse_sig_subpkt (sig->hashed, SIGSUBPKT_SIG_CREATED, NULL );
	if(p)
	  sig->timestamp = buffer_to_u32(p);
	else if(!(sig->pubkey_algo>=100 && sig->pubkey_algo<=110)
		&& opt.verbose)
	  log_info ("signature packet without timestamp\n");

	p = parse_sig_subpkt2( sig, SIGSUBPKT_ISSUER, NULL );
	if(p)
	  {
	    sig->keyid[0] = buffer_to_u32(p);
	    sig->keyid[1] = buffer_to_u32(p+4);
	  }
	else if(!(sig->pubkey_algo>=100 && sig->pubkey_algo<=110)
		&& opt.verbose)
	  log_info ("signature packet without keyid\n");

	p=parse_sig_subpkt(sig->hashed,SIGSUBPKT_SIG_EXPIRE,NULL);
	if(p && buffer_to_u32(p))
	  sig->expiredate=sig->timestamp+buffer_to_u32(p);
	if(sig->expiredate && sig->expiredate<=make_timestamp())
	  sig->flags.expired=1;

	p=parse_sig_subpkt(sig->hashed,SIGSUBPKT_POLICY,NULL);
	if(p)
	  sig->flags.policy_url=1;

	p=parse_sig_subpkt(sig->hashed,SIGSUBPKT_PREF_KS,NULL);
	if(p)
	  sig->flags.pref_ks=1;

	p=parse_sig_subpkt(sig->hashed,SIGSUBPKT_NOTATION,NULL);
	if(p)
	  sig->flags.notation=1;

	p=parse_sig_subpkt(sig->hashed,SIGSUBPKT_REVOCABLE,NULL);
	if(p && *p==0)
	  sig->flags.revocable=0;

	p=parse_sig_subpkt(sig->hashed,SIGSUBPKT_TRUST,&len);
	if(p && len==2)
	  {
	    sig->trust_depth=p[0];
	    sig->trust_value=p[1];

	    /* Only look for a regexp if there is also a trust
	       subpacket. */
	    sig->trust_regexp=
	      parse_sig_subpkt(sig->hashed,SIGSUBPKT_REGEXP,&len);

	    /* If the regular expression is of 0 length, there is no
	       regular expression. */
	    if(len==0)
	      sig->trust_regexp=NULL;
	  }

	/* We accept the exportable subpacket from either the hashed
	   or unhashed areas as older versions of gpg put it in the
	   unhashed area.  In theory, anyway, we should never see this
	   packet off of a local keyring. */

	p=parse_sig_subpkt2(sig,SIGSUBPKT_EXPORTABLE,NULL);
	if(p && *p==0)
	  sig->flags.exportable=0;

	/* Find all revocation keys. */
	if(sig->sig_class==0x1F)
	  parse_revkeys(sig);
      }

    if( list_mode ) {
	fprintf (listfp, ":signature packet: algo %d, keyid %08lX%08lX\n"
	       "\tversion %d, created %lu, md5len %d, sigclass %02x\n"
	       "\tdigest algo %d, begin of digest %02x %02x\n",
		sig->pubkey_algo,
		(ulong)sig->keyid[0], (ulong)sig->keyid[1],
		sig->version, (ulong)sig->timestamp, md5_len, sig->sig_class,
		sig->digest_algo,
		sig->digest_start[0], sig->digest_start[1] );
	if( is_v4 ) {
	    parse_sig_subpkt (sig->hashed,   SIGSUBPKT_LIST_HASHED, NULL );
	    parse_sig_subpkt (sig->unhashed, SIGSUBPKT_LIST_UNHASHED, NULL);
	}
    }

    ndata = pubkey_get_nsig(sig->pubkey_algo);
    if( !ndata ) {
	if( list_mode )
	    fprintf (listfp, "\tunknown algorithm %d\n", sig->pubkey_algo );
	unknown_pubkey_warning( sig->pubkey_algo );
	/* We store the plain material in data[0], so that we are able
	 * to write it back with build_packet() */
<<<<<<< HEAD
	sig->data[0]= mpi_set_opaque(NULL, read_rest(inp, pktlen, 0), pktlen );
=======
	sig->data[0]= gcry_mpi_set_opaque (NULL, read_rest(inp, pktlen, 0),
                                           pktlen*8 );
>>>>>>> 6d77c76e
	pktlen = 0;
    }
    else {
	for( i=0; i < ndata; i++ ) {
	    n = pktlen;
	    sig->data[i] = mpi_read(inp, &n, 0 );
	    pktlen -=n;
	    if( list_mode ) {
		fprintf (listfp, "\tdata: ");
		mpi_print(listfp, sig->data[i], mpi_print_mode );
		putc ('\n', listfp);
	    }
            if (!sig->data[i])
                rc = G10ERR_INVALID_PACKET;
	}
    }

  leave:
    iobuf_skip_rest(inp, pktlen, 0);
    return rc;
}


static int
parse_onepass_sig( IOBUF inp, int pkttype, unsigned long pktlen,
					     PKT_onepass_sig *ops )
{
    int version;
    int rc = 0;

    if( pktlen < 13 ) {
	log_error("packet(%d) too short\n", pkttype);
        rc = gpg_error (GPG_ERR_INV_PACKET);
	goto leave;
    }
    version = iobuf_get_noeof(inp); pktlen--;
    if( version != 3 ) {
	log_error("onepass_sig with unknown version %d\n", version);
        rc = gpg_error (GPG_ERR_INV_PACKET);
	goto leave;
    }
    ops->sig_class = iobuf_get_noeof(inp); pktlen--;
    ops->digest_algo = iobuf_get_noeof(inp); pktlen--;
    ops->pubkey_algo = iobuf_get_noeof(inp); pktlen--;
    ops->keyid[0] = read_32(inp); pktlen -= 4;
    ops->keyid[1] = read_32(inp); pktlen -= 4;
    ops->last = iobuf_get_noeof(inp); pktlen--;
    if( list_mode )
	fprintf (listfp, ":onepass_sig packet: keyid %08lX%08lX\n"
	       "\tversion %d, sigclass %02x, digest %d, pubkey %d, last=%d\n",
		(ulong)ops->keyid[0], (ulong)ops->keyid[1],
		version, ops->sig_class,
		ops->digest_algo, ops->pubkey_algo, ops->last );


  leave:
    iobuf_skip_rest(inp, pktlen, 0);
    return rc;
}


static gcry_mpi_t
read_protected_v3_mpi (IOBUF inp, unsigned long *length)
{
  int c;
  unsigned int nbits, nbytes;
  unsigned char *buf, *p;
  gcry_mpi_t val;

  if (*length < 2)
    {
      log_error ("mpi too small\n");
      return NULL;
    }

  if ((c=iobuf_get (inp)) == -1)
    return NULL;
  --*length;
  nbits = c << 8;
  if ((c=iobuf_get(inp)) == -1)
    return NULL;
  --*length;
  nbits |= c;

  if (nbits > 16384)
    {
      log_error ("mpi too large (%u bits)\n", nbits);
      return NULL;
    }
  nbytes = (nbits+7) / 8;
  buf = p = xmalloc (2 + nbytes);
  *p++ = nbits >> 8;
  *p++ = nbits;
  for (; nbytes && length; nbytes--, --*length)
    *p++ = iobuf_get (inp);
  if (nbytes)
    {
      log_error ("packet shorter tham mpi\n");
      xfree (buf);
      return NULL;
    }

  /* convert buffer into an opaque MPI */
  val = gcry_mpi_set_opaque (NULL, buf, (p-buf)*8); 
  return val;
}


static int
parse_key( IOBUF inp, int pkttype, unsigned long pktlen,
			      byte *hdr, int hdrlen, PACKET *pkt )
{
    int i, version, algorithm;
    unsigned n;
    unsigned long timestamp, expiredate, max_expiredate;
    int npkey, nskey;
    int is_v4=0;
    int rc=0;

    version = iobuf_get_noeof(inp); pktlen--;
    if( pkttype == PKT_PUBLIC_SUBKEY && version == '#' ) {
	/* early versions of G10 use old PGP comments packets;
	 * luckily all those comments are started by a hash */
	if( list_mode ) {
	    fprintf (listfp, ":rfc1991 comment packet: \"" );
	    for( ; pktlen; pktlen-- ) {
		int c;
		c = iobuf_get_noeof(inp);
		if( c >= ' ' && c <= 'z' )
		    putc (c, listfp);
		else
		    fprintf (listfp, "\\x%02x", c );
	    }
	    fprintf (listfp, "\"\n");
	}
	iobuf_skip_rest(inp, pktlen, 0);
	return 0;
    }
    else if( version == 4 )
	is_v4=1;
    else if( version != 2 && version != 3 ) {
	log_error("packet(%d) with unknown version %d\n", pkttype, version);
        rc = gpg_error (GPG_ERR_INV_PACKET);
	goto leave;
    }

    if( pktlen < 11 ) {
	log_error("packet(%d) too short\n", pkttype);
        rc = gpg_error (GPG_ERR_INV_PACKET);
	goto leave;
    }

    timestamp = read_32(inp); pktlen -= 4;
    if( is_v4 ) {
	expiredate = 0; /* have to get it from the selfsignature */
	max_expiredate = 0;
    }
    else {
	unsigned short ndays;
	ndays = read_16(inp); pktlen -= 2;
	if( ndays )
	    expiredate = timestamp + ndays * 86400L;
	else
	    expiredate = 0;

	max_expiredate=expiredate;
    }
    algorithm = iobuf_get_noeof(inp); pktlen--;
    if( list_mode )
	fprintf (listfp, ":%s key packet:\n"
	       "\tversion %d, algo %d, created %lu, expires %lu\n",
		pkttype == PKT_PUBLIC_KEY? "public" :
		pkttype == PKT_SECRET_KEY? "secret" :
		pkttype == PKT_PUBLIC_SUBKEY? "public sub" :
		pkttype == PKT_SECRET_SUBKEY? "secret sub" : "??",
		version, algorithm, timestamp, expiredate );

    if( pkttype == PKT_SECRET_KEY || pkttype == PKT_SECRET_SUBKEY )  {
	PKT_secret_key *sk = pkt->pkt.secret_key;

	sk->timestamp = timestamp;
	sk->expiredate = expiredate;
	sk->max_expiredate = max_expiredate;
	sk->hdrbytes = hdrlen;
	sk->version = version;
	sk->is_primary = pkttype == PKT_SECRET_KEY;
	sk->pubkey_algo = algorithm;
	sk->req_usage = 0; 
	sk->pubkey_usage = 0; /* not yet used */
    }
    else {
	PKT_public_key *pk = pkt->pkt.public_key;

	pk->timestamp = timestamp;
	pk->expiredate = expiredate;
	pk->max_expiredate = max_expiredate;
	pk->hdrbytes	= hdrlen;
	pk->version	= version;
	pk->is_primary = pkttype == PKT_PUBLIC_KEY;
	pk->pubkey_algo = algorithm;
	pk->req_usage = 0; 
	pk->pubkey_usage = 0; /* not yet used */
        pk->is_revoked = 0;
	pk->is_disabled = 0;
	pk->keyid[0] = 0;
	pk->keyid[1] = 0;
    }
    nskey = pubkey_get_nskey( algorithm );
    npkey = pubkey_get_npkey( algorithm );
    if( !npkey ) {
	if( list_mode )
	    fprintf (listfp, "\tunknown algorithm %d\n", algorithm );
	unknown_pubkey_warning( algorithm );
    }


    if( pkttype == PKT_SECRET_KEY || pkttype == PKT_SECRET_SUBKEY ) {
	PKT_secret_key *sk = pkt->pkt.secret_key;
	byte temp[16];
        size_t snlen = 0;

	if( !npkey ) {
<<<<<<< HEAD
	    sk->skey[0] = mpi_set_opaque( NULL,
					  read_rest(inp, pktlen, 0), pktlen );
=======
	    sk->skey[0] = gcry_mpi_set_opaque (NULL, read_rest(inp, pktlen, 0),
                                               pktlen*8 );
>>>>>>> 6d77c76e
	    pktlen = 0;
	    goto leave;
	}

	for(i=0; i < npkey; i++ ) {
	    n = pktlen; sk->skey[i] = mpi_read(inp, &n, 0 ); pktlen -=n;
	    if( list_mode ) {
		fprintf (listfp,   "\tskey[%d]: ", i);
		mpi_print(listfp, sk->skey[i], mpi_print_mode  );
		putc ('\n', listfp);
	    }
            if (!sk->skey[i])
                rc = G10ERR_INVALID_PACKET;
	}
        if (rc) /* one of the MPIs were bad */
            goto leave;
	sk->protect.algo = iobuf_get_noeof(inp); pktlen--;
        sk->protect.sha1chk = 0;
	if( sk->protect.algo ) {
	    sk->is_protected = 1;
	    sk->protect.s2k.count = 0;
	    if( sk->protect.algo == 254 || sk->protect.algo == 255 ) {
		if( pktlen < 3 ) {
		    rc = G10ERR_INVALID_PACKET;
		    goto leave;
		}
                sk->protect.sha1chk = (sk->protect.algo == 254);
		sk->protect.algo = iobuf_get_noeof(inp); pktlen--;
		/* Note that a sk->protect.algo > 110 is illegal, but
		   I'm not erroring on it here as otherwise there
		   would be no way to delete such a key. */
		sk->protect.s2k.mode  = iobuf_get_noeof(inp); pktlen--;
		sk->protect.s2k.hash_algo = iobuf_get_noeof(inp); pktlen--;
		/* check for the special GNU extension */
		if( is_v4 && sk->protect.s2k.mode == 101 ) {
		    for(i=0; i < 4 && pktlen; i++, pktlen-- )
			temp[i] = iobuf_get_noeof(inp);
		    if( i < 4 || memcmp( temp, "GNU", 3 ) ) {
			if( list_mode )
			    fprintf (listfp,   "\tunknown S2K %d\n",
						sk->protect.s2k.mode );
			rc = G10ERR_INVALID_PACKET;
			goto leave;
		    }
		    /* here we know that it is a gnu extension
		     * What follows is the GNU protection mode:
		     * All values have special meanings
		     * and they are mapped in the mode with a base of 1000.
		     */
		    sk->protect.s2k.mode = 1000 + temp[3];
		}
		switch( sk->protect.s2k.mode ) {
		  case 1:
		  case 3:
		    for(i=0; i < 8 && pktlen; i++, pktlen-- )
			temp[i] = iobuf_get_noeof(inp);
		    memcpy(sk->protect.s2k.salt, temp, 8 );
		    break;
		}
		switch( sk->protect.s2k.mode ) {
		  case 0: if( list_mode ) fprintf (listfp, "\tsimple S2K" );
<<<<<<< HEAD
		    break;
		  case 1: if( list_mode ) fprintf (listfp, "\tsalted S2K" );
		    break;
		  case 3: if( list_mode ) fprintf (listfp, "\titer+salt S2K" );
		    break;
		  case 1001: if( list_mode ) fprintf (listfp,
                                                      "\tgnu-dummy S2K" );
		    break;
=======
		    break;
		  case 1: if( list_mode ) fprintf (listfp, "\tsalted S2K" );
		    break;
		  case 3: if( list_mode ) fprintf (listfp, "\titer+salt S2K" );
		    break;
		  case 1001: if( list_mode ) fprintf (listfp,
                                                      "\tgnu-dummy S2K" );
		    break;
>>>>>>> 6d77c76e
		  case 1002: if (list_mode) fprintf (listfp,
                                                  "\tgnu-divert-to-card S2K");
		    break;
		  default:
		    if( list_mode )
			fprintf (listfp,   "\tunknown %sS2K %d\n",
				 sk->protect.s2k.mode < 1000? "":"GNU ",
						   sk->protect.s2k.mode );
		    rc = G10ERR_INVALID_PACKET;
		    goto leave;
		}

		if( list_mode ) {
		    fprintf (listfp, ", algo: %d,%s hash: %d",
				     sk->protect.algo,
                                     sk->protect.sha1chk?" SHA1 protection,"
                                                        :" simple checksum,",
				     sk->protect.s2k.hash_algo );
		    if( sk->protect.s2k.mode == 1
			|| sk->protect.s2k.mode == 3 ) {
			fprintf (listfp, ", salt: ");
			for(i=0; i < 8; i++ )
			    fprintf (listfp, "%02x", sk->protect.s2k.salt[i]);
		    }
		    putc ('\n', listfp);
		}

		if( sk->protect.s2k.mode == 3 ) {
		    if( pktlen < 1 ) {
			rc = G10ERR_INVALID_PACKET;
			goto leave;
		    }
		    sk->protect.s2k.count = iobuf_get(inp);
		    pktlen--;
		    if( list_mode )
			fprintf (listfp, "\tprotect count: %lu\n",
					    (ulong)sk->protect.s2k.count);
		}
		else if( sk->protect.s2k.mode == 1002 ) {
                    /* Read the serial number. */
                    if (pktlen < 1) {
                      rc = G10ERR_INVALID_PACKET;
			goto leave;
		    }
		    snlen = iobuf_get (inp);
		    pktlen--;
                    if (pktlen < snlen || snlen == -1) {
			rc = G10ERR_INVALID_PACKET;
			goto leave;
                    }
		}
	    }
	    /* Note that a sk->protect.algo > 110 is illegal, but I'm
	       not erroring on it here as otherwise there would be no
	       way to delete such a key. */
	    else { /* old version; no S2K, so we set mode to 0, hash MD5 */
		sk->protect.s2k.mode = 0;
		sk->protect.s2k.hash_algo = DIGEST_ALGO_MD5;
		if( list_mode )
		    fprintf (listfp,   "\tprotect algo: %d  (hash algo: %d)\n",
			 sk->protect.algo, sk->protect.s2k.hash_algo );
	    }
	    /* It is really ugly that we don't know the size
	     * of the IV here in cases we are not aware of the algorithm.
	     * so a
	     *	 sk->protect.ivlen = cipher_get_blocksize(sk->protect.algo);
	     * won't work.  The only solution I see is to hardwire it here.
	     * NOTE: if you change the ivlen above 16, don't forget to
	     * enlarge temp.
	     */
	    switch( sk->protect.algo ) {
	      case 7: case 8: case 9: /* reserved for AES */
	      case 10: /* Twofish */
		sk->protect.ivlen = 16;
		break;
	      default:
		sk->protect.ivlen = 8;
	    }
	    if( sk->protect.s2k.mode == 1001 )
		sk->protect.ivlen = 0;
	    else if( sk->protect.s2k.mode == 1002 )
		sk->protect.ivlen = snlen < 16? snlen : 16;

	    if( pktlen < sk->protect.ivlen ) {
		rc = G10ERR_INVALID_PACKET;
		goto leave;
	    }
	    for(i=0; i < sk->protect.ivlen && pktlen; i++, pktlen-- )
		temp[i] = iobuf_get_noeof(inp);
	    if( list_mode ) {
		fprintf (listfp,
                         sk->protect.s2k.mode == 1002? "\tserial-number: "
                                                     : "\tprotect IV: ");
		for(i=0; i < sk->protect.ivlen; i++ )
		    fprintf (listfp, " %02x", temp[i] );
		putc ('\n', listfp);
	    }
	    memcpy(sk->protect.iv, temp, sk->protect.ivlen );
	}
	else
	    sk->is_protected = 0;
	/* It does not make sense to read it into secure memory.
	 * If the user is so careless, not to protect his secret key,
	 * we can assume, that he operates an open system :=(.
	 * So we put the key into secure memory when we unprotect it. */
	if( sk->protect.s2k.mode == 1001 
            || sk->protect.s2k.mode == 1002 ) {
	    /* better set some dummy stuff here */
<<<<<<< HEAD
	    sk->skey[npkey] = mpi_set_opaque(NULL, xstrdup("dummydata"), 10);
=======
	    sk->skey[npkey] = gcry_mpi_set_opaque(NULL,
                                                  xstrdup("dummydata"), 10*8);
>>>>>>> 6d77c76e
	    pktlen = 0;
	}
	else if( is_v4 && sk->is_protected ) {
	    /* ugly; the length is encrypted too, so we read all
	     * stuff up to the end of the packet into the first
	     * skey element */
<<<<<<< HEAD
	    sk->skey[npkey] = mpi_set_opaque(NULL,
					     read_rest(inp, pktlen, 0),pktlen);
=======
	    sk->skey[npkey] = gcry_mpi_set_opaque (NULL,
                                                   read_rest(inp, pktlen, 0),
                                                   pktlen*8);
>>>>>>> 6d77c76e
	    pktlen = 0;
	    if( list_mode ) {
		fprintf (listfp, "\tencrypted stuff follows\n");
	    }
	}
	else { /* v3 method: the mpi length is not encrypted */
	    for(i=npkey; i < nskey; i++ ) {
                if ( sk->is_protected ) {
                    sk->skey[i] = read_protected_v3_mpi (inp, &pktlen);
                    if( list_mode ) 
                        fprintf (listfp,   "\tskey[%d]: [encrypted]\n", i);
                }
                else {
                    n = pktlen;
                    sk->skey[i] = mpi_read(inp, &n, 0 );
                    pktlen -=n;
                    if( list_mode ) {
                        fprintf (listfp,   "\tskey[%d]: ", i);
                        mpi_print(listfp, sk->skey[i], mpi_print_mode  );
                        putc ('\n', listfp);
                    }
                }

                if (!sk->skey[i])
                    rc = G10ERR_INVALID_PACKET;
	    }
            if (rc)
                goto leave;

	    sk->csum = read_16(inp); pktlen -= 2;
	    if( list_mode ) {
		fprintf (listfp, "\tchecksum: %04hx\n", sk->csum);
	    }
	}
    }
    else {
	PKT_public_key *pk = pkt->pkt.public_key;

	if( !npkey ) {
<<<<<<< HEAD
	    pk->pkey[0] = mpi_set_opaque( NULL,
					  read_rest(inp, pktlen, 0), pktlen );
=======
	    pk->pkey[0] = gcry_mpi_set_opaque ( NULL,
                                                read_rest(inp, pktlen, 0),
                                                pktlen*8 );
>>>>>>> 6d77c76e
	    pktlen = 0;
	    goto leave;
	}

	for(i=0; i < npkey; i++ ) {
	    n = pktlen; pk->pkey[i] = mpi_read(inp, &n, 0 ); pktlen -=n;
	    if( list_mode ) {
		fprintf (listfp,   "\tpkey[%d]: ", i);
		mpi_print(listfp, pk->pkey[i], mpi_print_mode  );
		putc ('\n', listfp);
	    }
            if (!pk->pkey[i])
                rc = G10ERR_INVALID_PACKET;
	}
        if (rc)
            goto leave;
    }

  leave:
    iobuf_skip_rest(inp, pktlen, 0);
    return rc;
}

/* Attribute subpackets have the same format as v4 signature
   subpackets.  This is not part of OpenPGP, but is done in several
   versions of PGP nevertheless. */
int
parse_attribute_subpkts(PKT_user_id *uid)
{
  size_t n;
  int count=0;
  struct user_attribute *attribs=NULL;
  const byte *buffer=uid->attrib_data;
  int buflen=uid->attrib_len;
  byte type;

  xfree(uid->attribs);

  while(buflen)
    {
      n = *buffer++; buflen--;
      if( n == 255 ) { /* 4 byte length header */
	if( buflen < 4 )
	  goto too_short;
	n = (buffer[0] << 24) | (buffer[1] << 16)
	  | (buffer[2] << 8) | buffer[3];
	buffer += 4;
	buflen -= 4;
      }
      else if( n >= 192 ) { /* 2 byte special encoded length header */
	if( buflen < 2 )
	  goto too_short;
	n = (( n - 192 ) << 8) + *buffer + 192;
	buffer++;
	buflen--;
      }
      if( buflen < n )
	goto too_short;

      attribs=xrealloc(attribs,(count+1)*sizeof(struct user_attribute));
      memset(&attribs[count],0,sizeof(struct user_attribute));

      type=*buffer;
      buffer++;
      buflen--;
      n--;

      attribs[count].type=type;
      attribs[count].data=buffer;
      attribs[count].len=n;
      buffer+=n;
      buflen-=n;
      count++;
    }

  uid->attribs=attribs;
  uid->numattribs=count;
  return count;

 too_short:
  if(opt.verbose)
    log_info("buffer shorter than attribute subpacket\n");
  uid->attribs=attribs;
  uid->numattribs=count;
  return count;
}


static int
parse_user_id( IOBUF inp, int pkttype, unsigned long pktlen, PACKET *packet )
{
    byte *p;

    /* Cap the size of a user ID at 2k: a value absurdly large enough
       that there is no sane user ID string (which is printable text
       as of RFC2440bis) that won't fit in it, but yet small enough to
       avoid allocation problems.  A large pktlen may not be
       allocatable, and a very large pktlen could actually cause our
       allocation to wrap around in xmalloc to a small number. */

<<<<<<< HEAD
    if(pktlen>2048)
      {
	log_error("packet(%d) too large\n", pkttype);
	iobuf_skip_rest(inp, pktlen, 0);
	return G10ERR_INVALID_PACKET;
      }

=======
    if (pktlen > 2048)
      {
	log_error ("packet(%d) too large\n", pkttype);
	iobuf_skip_rest(inp, pktlen, 0);
	return G10ERR_INVALID_PACKET;
      }
    
>>>>>>> 6d77c76e
    packet->pkt.user_id = xmalloc_clear(sizeof *packet->pkt.user_id + pktlen);
    packet->pkt.user_id->len = pktlen;
    packet->pkt.user_id->ref=1;

    p = packet->pkt.user_id->name;
    for( ; pktlen; pktlen--, p++ )
	*p = iobuf_get_noeof(inp);
    *p = 0;

    if( list_mode ) {
	int n = packet->pkt.user_id->len;
	fprintf (listfp, ":user ID packet: \"");
	/* fixme: Hey why don't we replace this with print_string?? */
	for(p=packet->pkt.user_id->name; n; p++, n-- ) {
	    if( *p >= ' ' && *p <= 'z' )
		putc (*p, listfp);
	    else
		fprintf (listfp, "\\x%02x", *p );
	}
	fprintf (listfp, "\"\n");
    }
    return 0;
}


void
make_attribute_uidname(PKT_user_id *uid, size_t max_namelen)
{
  assert ( max_namelen > 70 );
  if(uid->numattribs<=0)
    sprintf(uid->name,"[bad attribute packet of size %lu]",uid->attrib_len);
  else if(uid->numattribs>1)
    sprintf(uid->name,"[%d attributes of size %lu]",
	    uid->numattribs,uid->attrib_len);
  else
    {
      /* Only one attribute, so list it as the "user id" */

      if(uid->attribs->type==ATTRIB_IMAGE)
	{
	  u32 len;
	  byte type;

	  if(parse_image_header(uid->attribs,&type,&len))
	    sprintf(uid->name,"[%.20s image of size %lu]",
		    image_type_to_string(type,1),(ulong)len);
	  else
	    sprintf(uid->name,"[invalid image]");
	}
      else
	sprintf(uid->name,"[unknown attribute of size %lu]",
		(ulong)uid->attribs->len);
    }

  uid->len = strlen(uid->name);
}

static int
parse_attribute( IOBUF inp, int pkttype, unsigned long pktlen, PACKET *packet )
{
    byte *p;

#define EXTRA_UID_NAME_SPACE 71
    packet->pkt.user_id = xmalloc_clear(sizeof *packet->pkt.user_id
					+ EXTRA_UID_NAME_SPACE);
    packet->pkt.user_id->ref=1;
    packet->pkt.user_id->attrib_data = xmalloc(pktlen);
    packet->pkt.user_id->attrib_len = pktlen;

    p = packet->pkt.user_id->attrib_data;
    for( ; pktlen; pktlen--, p++ )
	*p = iobuf_get_noeof(inp);

    /* Now parse out the individual attribute subpackets.  This is
       somewhat pointless since there is only one currently defined
       attribute type (jpeg), but it is correct by the spec. */
    parse_attribute_subpkts(packet->pkt.user_id);

    make_attribute_uidname(packet->pkt.user_id, EXTRA_UID_NAME_SPACE);

    if( list_mode ) {
	fprintf (listfp, ":attribute packet: %s\n", packet->pkt.user_id->name );
    }
    return 0;
}


static int
parse_comment( IOBUF inp, int pkttype, unsigned long pktlen, PACKET *packet )
{
    byte *p;

    /* Cap comment packet at a reasonable value to avoid an integer
       overflow in the malloc below.  Comment packets are actually not
       anymore define my OpenPGP and we even stopped to use our
       private comment packet. */
    if (pktlen>65536)
      {
	log_error ("packet(%d) too large\n", pkttype);
	iobuf_skip_rest (inp, pktlen, 0);
	return G10ERR_INVALID_PACKET;
      }
    packet->pkt.comment = xmalloc(sizeof *packet->pkt.comment + pktlen - 1);
    packet->pkt.comment->len = pktlen;
    p = packet->pkt.comment->data;
    for( ; pktlen; pktlen--, p++ )
	*p = iobuf_get_noeof(inp);

    if( list_mode ) {
	int n = packet->pkt.comment->len;
	fprintf (listfp, ":%scomment packet: \"", pkttype == PKT_OLD_COMMENT?
<<<<<<< HEAD
					 "OpenPGP draft " : "GnuPG " );
=======
					 "OpenPGP draft " : "" );
>>>>>>> 6d77c76e
	for(p=packet->pkt.comment->data; n; p++, n-- ) {
	    if( *p >= ' ' && *p <= 'z' )
		putc (*p, listfp);
	    else
		fprintf (listfp, "\\x%02x", *p );
	}
	fprintf (listfp, "\"\n");
    }
    return 0;
}


static void
parse_trust( IOBUF inp, int pkttype, unsigned long pktlen, PACKET *pkt )
{
  int c;

  if (pktlen)
    {
      c = iobuf_get_noeof(inp);
      pktlen--;
      pkt->pkt.ring_trust = xmalloc( sizeof *pkt->pkt.ring_trust );
      pkt->pkt.ring_trust->trustval = c;
      pkt->pkt.ring_trust->sigcache = 0;
      if (!c && pktlen==1)
        {
          c = iobuf_get_noeof (inp);
          pktlen--;
          /* we require that bit 7 of the sigcache is 0 (easier eof handling)*/
          if ( !(c & 0x80) )
            pkt->pkt.ring_trust->sigcache = c;
        }
      if( list_mode )
	fprintf (listfp, ":trust packet: flag=%02x sigcache=%02x\n",
               pkt->pkt.ring_trust->trustval,
               pkt->pkt.ring_trust->sigcache);
    }
  else
    {
      if( list_mode )
	fprintf (listfp, ":trust packet: empty\n");
    }
  iobuf_skip_rest (inp, pktlen, 0);
}


static int
parse_plaintext( IOBUF inp, int pkttype, unsigned long pktlen,
		 PACKET *pkt, int new_ctb, int partial )
{
    int rc = 0;
    int mode, namelen;
    PKT_plaintext *pt;
    byte *p;
    int c, i;

    if( !partial && pktlen < 6 ) {
	log_error("packet(%d) too short (%lu)\n", pkttype, (ulong)pktlen);
        rc = gpg_error (GPG_ERR_INV_PACKET);
	goto leave;
    }
    mode = iobuf_get_noeof(inp); if( pktlen ) pktlen--;
    namelen = iobuf_get_noeof(inp); if( pktlen ) pktlen--;
<<<<<<< HEAD
    /* Note that namelen will never exceeds 255 byte. */
=======
    /* Note that namelen will never exceed 255 bytes. */
>>>>>>> 6d77c76e
    pt = pkt->pkt.plaintext = xmalloc(sizeof *pkt->pkt.plaintext + namelen -1);
    pt->new_ctb = new_ctb;
    pt->mode = mode;
    pt->namelen = namelen;
    pt->is_partial = partial;
    if( pktlen ) {
	for( i=0; pktlen > 4 && i < namelen; pktlen--, i++ )
	    pt->name[i] = iobuf_get_noeof(inp);
    }
    else {
	for( i=0; i < namelen; i++ )
	    if( (c=iobuf_get(inp)) == -1 )
		break;
	    else
		pt->name[i] = c;
    }
    pt->timestamp = read_32(inp); if( pktlen) pktlen -= 4;
    pt->len = pktlen;
    pt->buf = inp;
    pktlen = 0;

    if( list_mode ) {
	fprintf (listfp, ":literal data packet:\n"
	       "\tmode %c (%X), created %lu, name=\"",
	            mode >= ' ' && mode <'z'? mode : '?', mode,
		    (ulong)pt->timestamp );
	for(p=pt->name,i=0; i < namelen; p++, i++ ) {
	    if( *p >= ' ' && *p <= 'z' )
		putc (*p, listfp);
	    else
		fprintf (listfp, "\\x%02x", *p );
	}
	fprintf (listfp, "\",\n\traw data: ");
	if(partial)
	  fprintf (listfp, "unknown length\n");
	else
	  fprintf (listfp, "%lu bytes\n", (ulong)pt->len );
    }

  leave:
    return rc;
}


static int
parse_compressed( IOBUF inp, int pkttype, unsigned long pktlen,
		  PACKET *pkt, int new_ctb )
{
    PKT_compressed *zd;

    /* pktlen is here 0, but data follows
     * (this should be the last object in a file or
     *	the compress algorithm should know the length)
     */
    zd = pkt->pkt.compressed =	xmalloc(sizeof *pkt->pkt.compressed );
    zd->algorithm = iobuf_get_noeof(inp);
    zd->len = 0; /* not used */ 
    zd->new_ctb = new_ctb;
    zd->buf = inp;
    if( list_mode )
	fprintf (listfp, ":compressed packet: algo=%d\n", zd->algorithm);
    return 0;
}


static int
parse_encrypted( IOBUF inp, int pkttype, unsigned long pktlen,
		 PACKET *pkt, int new_ctb, int partial )
{
    int rc = 0;
    PKT_encrypted *ed;
    unsigned long orig_pktlen = pktlen;

    ed = pkt->pkt.encrypted =  xmalloc(sizeof *pkt->pkt.encrypted );
    ed->len = pktlen;
    /* we don't know the extralen which is (cipher_blocksize+2)
       because the algorithm ist not specified in this packet.
       However, it is only important to know this for some sanity
       checks on the packet length - it doesn't matter that we can't
       do it */
    ed->extralen = 0;
    ed->buf = NULL;
    ed->new_ctb = new_ctb;
    ed->is_partial = partial;
    ed->mdc_method = 0;
    if( pkttype == PKT_ENCRYPTED_MDC ) {
	/* fixme: add some pktlen sanity checks */
	int version;

	version = iobuf_get_noeof(inp); 
        if (orig_pktlen)
            pktlen--;
	if( version != 1 ) {
	    log_error("encrypted_mdc packet with unknown version %d\n",
								version);
            /*skip_rest(inp, pktlen); should we really do this? */
            rc = gpg_error (GPG_ERR_INV_PACKET);
	    goto leave;
	}
	ed->mdc_method = DIGEST_ALGO_SHA1;
    }
    if( orig_pktlen && pktlen < 10 ) { /* actually this is blocksize+2 */
	log_error("packet(%d) too short\n", pkttype);
        rc = G10ERR_INVALID_PACKET;
	iobuf_skip_rest(inp, pktlen, partial);
	goto leave;
    }
    if( list_mode ) {
	if( orig_pktlen )
	    fprintf (listfp, ":encrypted data packet:\n\tlength: %lu\n",
                     orig_pktlen);
	else
	    fprintf (listfp, ":encrypted data packet:\n\tlength: unknown\n");
	if( ed->mdc_method )
	    fprintf (listfp, "\tmdc_method: %d\n", ed->mdc_method );
    }

    ed->buf = inp;

  leave:
    return rc;
}


static int
parse_mdc( IOBUF inp, int pkttype, unsigned long pktlen,
				   PACKET *pkt, int new_ctb )
{
    int rc = 0;
    PKT_mdc *mdc;
    byte *p;

    mdc = pkt->pkt.mdc=  xmalloc(sizeof *pkt->pkt.mdc );
    if( list_mode )
	fprintf (listfp, ":mdc packet: length=%lu\n", pktlen);
    if( !new_ctb || pktlen != 20 ) {
	log_error("mdc_packet with invalid encoding\n");
        rc = gpg_error (GPG_ERR_INV_PACKET);
	goto leave;
    }
    p = mdc->hash;
    for( ; pktlen; pktlen--, p++ )
	*p = iobuf_get_noeof(inp);

  leave:
    return rc;
}


/*
 * This packet is internally generated by GPG (by armor.c) to
 * transfer some information to the lower layer.  To make sure that
 * this packet is really a GPG faked one and not one comming from outside,
 * we first check that there is a unique tag in it.
 * The format of such a control packet is:
 *   n byte  session marker
 *   1 byte  control type CTRLPKT_xxxxx
 *   m byte  control data
 */

static int
parse_gpg_control( IOBUF inp, int pkttype,
		   unsigned long pktlen, PACKET *packet, int partial )
{
    byte *p;
    const byte *sesmark;
    size_t sesmarklen;
    int i;

    if ( list_mode )
        fprintf (listfp, ":packet 63: length %lu ",  pktlen);

    sesmark = get_session_marker ( &sesmarklen );
    if ( pktlen < sesmarklen+1 ) /* 1 is for the control bytes */
        goto skipit;
    for( i=0; i < sesmarklen; i++, pktlen-- ) {
	if ( sesmark[i] != iobuf_get_noeof(inp) )
            goto skipit;
    }
    if (pktlen > 4096)
      goto skipit; /* Definitely too large.  We skip it to avoid an
                      overflow in the malloc. */
    if ( list_mode )
        puts ("- gpg control packet");

    packet->pkt.gpg_control = xmalloc(sizeof *packet->pkt.gpg_control
                                      + pktlen - 1);
    packet->pkt.gpg_control->control = iobuf_get_noeof(inp); pktlen--;
    packet->pkt.gpg_control->datalen = pktlen;
    p = packet->pkt.gpg_control->data;
    for( ; pktlen; pktlen--, p++ )
	*p = iobuf_get_noeof(inp);

    return 0;

 skipit:
    if ( list_mode ) {
        int c;

        i=0;
        fprintf (listfp, "- private (rest length %lu)\n",  pktlen);
        if( partial ) {
            while( (c=iobuf_get(inp)) != -1 )
                dump_hex_line(c, &i);
        }
        else {
            for( ; pktlen; pktlen-- )
                dump_hex_line(iobuf_get(inp), &i);
        }
        putc ('\n', listfp);
    }
    iobuf_skip_rest(inp,pktlen, 0);
<<<<<<< HEAD
    return G10ERR_INVALID_PACKET;
=======
    return gpg_error (GPG_ERR_INV_PACKET);
>>>>>>> 6d77c76e
}

/* create a gpg control packet to be used internally as a placeholder */
PACKET *
create_gpg_control( ctrlpkttype_t type, const byte *data, size_t datalen )
{
    PACKET *packet;
    byte *p;

    packet = xmalloc( sizeof *packet );
    init_packet(packet);
    packet->pkttype = PKT_GPG_CONTROL;
    packet->pkt.gpg_control = xmalloc(sizeof *packet->pkt.gpg_control
                                      + datalen - 1);
    packet->pkt.gpg_control->control = type;
    packet->pkt.gpg_control->datalen = datalen;
    p = packet->pkt.gpg_control->data;
    for( ; datalen; datalen--, p++ )
	*p = *data++;

    return packet;
}<|MERGE_RESOLUTION|>--- conflicted
+++ resolved
@@ -160,11 +160,7 @@
 {
     int old = list_mode;
     list_mode = mode;
-<<<<<<< HEAD
-    mpi_print_mode = DBG_MPI;
-=======
    /* FIXME(gcrypt) mpi_print_mode = DBG_MPI; */
->>>>>>> 6d77c76e
     /* We use stdout print only if invoked by the --list-packets
        command but switch to stderr in all otehr cases.  This breaks
        the previous behaviour but that seems to be more of a bug than
@@ -416,11 +412,7 @@
 		   {
 		     log_error("%s: 2nd length byte missing\n",
 			       iobuf_where(inp) );
-<<<<<<< HEAD
-		     rc = G10ERR_INVALID_PACKET;
-=======
                      rc = gpg_error (GPG_ERR_INV_PACKET);
->>>>>>> 6d77c76e
 		     goto leave;
 		   }
 		 hdr[hdrlen++] = c;
@@ -435,11 +427,7 @@
 		   {
 		     log_error("%s: 4 byte length invalid\n",
 			       iobuf_where(inp) );
-<<<<<<< HEAD
-		     rc = G10ERR_INVALID_PACKET;
-=======
                      rc = gpg_error (GPG_ERR_INV_PACKET);
->>>>>>> 6d77c76e
 		     goto leave;
 		   }
 		 pktlen |= (hdr[hdrlen++] = c );
@@ -459,11 +447,7 @@
 		   {
 		     log_error("%s: partial length for invalid"
 			       " packet type %d\n",iobuf_where(inp),pkttype);
-<<<<<<< HEAD
-		     rc=G10ERR_INVALID_PACKET;
-=======
                      rc = gpg_error (GPG_ERR_INV_PACKET);
->>>>>>> 6d77c76e
 		     goto leave;
 		   }
 	       }
@@ -484,11 +468,7 @@
 	      {
 		log_error ("%s: indeterminate length for invalid"
 			   " packet type %d\n", iobuf_where(inp), pkttype );
-<<<<<<< HEAD
-		rc = G10ERR_INVALID_PACKET;
-=======
                 rc = gpg_error (GPG_ERR_INV_PACKET);
->>>>>>> 6d77c76e
 		goto leave;
 	      }
 	  }
@@ -511,18 +491,10 @@
     }
 
     if( out && pkttype	) {
-<<<<<<< HEAD
-	if( iobuf_write( out, hdr, hdrlen ) == -1 )
-	    rc = G10ERR_WRITE_FILE;
-	else
-	    rc = copy_packet(inp, out, pkttype, pktlen, partial );
-	goto leave;
-=======
       rc = iobuf_write (out, hdr, hdrlen);
       if (!rc)
 	    rc = copy_packet(inp, out, pkttype, pktlen, partial );
       goto leave;
->>>>>>> 6d77c76e
     }
 
     if (with_uid && pkttype == PKT_USER_ID)
@@ -1520,12 +1492,8 @@
 	unknown_pubkey_warning( sig->pubkey_algo );
 	/* We store the plain material in data[0], so that we are able
 	 * to write it back with build_packet() */
-<<<<<<< HEAD
-	sig->data[0]= mpi_set_opaque(NULL, read_rest(inp, pktlen, 0), pktlen );
-=======
 	sig->data[0]= gcry_mpi_set_opaque (NULL, read_rest(inp, pktlen, 0),
                                            pktlen*8 );
->>>>>>> 6d77c76e
 	pktlen = 0;
     }
     else {
@@ -1748,13 +1716,8 @@
         size_t snlen = 0;
 
 	if( !npkey ) {
-<<<<<<< HEAD
-	    sk->skey[0] = mpi_set_opaque( NULL,
-					  read_rest(inp, pktlen, 0), pktlen );
-=======
 	    sk->skey[0] = gcry_mpi_set_opaque (NULL, read_rest(inp, pktlen, 0),
                                                pktlen*8 );
->>>>>>> 6d77c76e
 	    pktlen = 0;
 	    goto leave;
 	}
@@ -1816,7 +1779,6 @@
 		}
 		switch( sk->protect.s2k.mode ) {
 		  case 0: if( list_mode ) fprintf (listfp, "\tsimple S2K" );
-<<<<<<< HEAD
 		    break;
 		  case 1: if( list_mode ) fprintf (listfp, "\tsalted S2K" );
 		    break;
@@ -1825,16 +1787,6 @@
 		  case 1001: if( list_mode ) fprintf (listfp,
                                                       "\tgnu-dummy S2K" );
 		    break;
-=======
-		    break;
-		  case 1: if( list_mode ) fprintf (listfp, "\tsalted S2K" );
-		    break;
-		  case 3: if( list_mode ) fprintf (listfp, "\titer+salt S2K" );
-		    break;
-		  case 1001: if( list_mode ) fprintf (listfp,
-                                                      "\tgnu-dummy S2K" );
-		    break;
->>>>>>> 6d77c76e
 		  case 1002: if (list_mode) fprintf (listfp,
                                                   "\tgnu-divert-to-card S2K");
 		    break;
@@ -1943,26 +1895,17 @@
 	if( sk->protect.s2k.mode == 1001 
             || sk->protect.s2k.mode == 1002 ) {
 	    /* better set some dummy stuff here */
-<<<<<<< HEAD
-	    sk->skey[npkey] = mpi_set_opaque(NULL, xstrdup("dummydata"), 10);
-=======
 	    sk->skey[npkey] = gcry_mpi_set_opaque(NULL,
                                                   xstrdup("dummydata"), 10*8);
->>>>>>> 6d77c76e
 	    pktlen = 0;
 	}
 	else if( is_v4 && sk->is_protected ) {
 	    /* ugly; the length is encrypted too, so we read all
 	     * stuff up to the end of the packet into the first
 	     * skey element */
-<<<<<<< HEAD
-	    sk->skey[npkey] = mpi_set_opaque(NULL,
-					     read_rest(inp, pktlen, 0),pktlen);
-=======
 	    sk->skey[npkey] = gcry_mpi_set_opaque (NULL,
                                                    read_rest(inp, pktlen, 0),
                                                    pktlen*8);
->>>>>>> 6d77c76e
 	    pktlen = 0;
 	    if( list_mode ) {
 		fprintf (listfp, "\tencrypted stuff follows\n");
@@ -2002,14 +1945,9 @@
 	PKT_public_key *pk = pkt->pkt.public_key;
 
 	if( !npkey ) {
-<<<<<<< HEAD
-	    pk->pkey[0] = mpi_set_opaque( NULL,
-					  read_rest(inp, pktlen, 0), pktlen );
-=======
 	    pk->pkey[0] = gcry_mpi_set_opaque ( NULL,
                                                 read_rest(inp, pktlen, 0),
                                                 pktlen*8 );
->>>>>>> 6d77c76e
 	    pktlen = 0;
 	    goto leave;
 	}
@@ -2110,15 +2048,6 @@
        allocatable, and a very large pktlen could actually cause our
        allocation to wrap around in xmalloc to a small number. */
 
-<<<<<<< HEAD
-    if(pktlen>2048)
-      {
-	log_error("packet(%d) too large\n", pkttype);
-	iobuf_skip_rest(inp, pktlen, 0);
-	return G10ERR_INVALID_PACKET;
-      }
-
-=======
     if (pktlen > 2048)
       {
 	log_error ("packet(%d) too large\n", pkttype);
@@ -2126,7 +2055,6 @@
 	return G10ERR_INVALID_PACKET;
       }
     
->>>>>>> 6d77c76e
     packet->pkt.user_id = xmalloc_clear(sizeof *packet->pkt.user_id + pktlen);
     packet->pkt.user_id->len = pktlen;
     packet->pkt.user_id->ref=1;
@@ -2238,11 +2166,7 @@
     if( list_mode ) {
 	int n = packet->pkt.comment->len;
 	fprintf (listfp, ":%scomment packet: \"", pkttype == PKT_OLD_COMMENT?
-<<<<<<< HEAD
-					 "OpenPGP draft " : "GnuPG " );
-=======
 					 "OpenPGP draft " : "" );
->>>>>>> 6d77c76e
 	for(p=packet->pkt.comment->data; n; p++, n-- ) {
 	    if( *p >= ' ' && *p <= 'z' )
 		putc (*p, listfp);
@@ -2306,11 +2230,7 @@
     }
     mode = iobuf_get_noeof(inp); if( pktlen ) pktlen--;
     namelen = iobuf_get_noeof(inp); if( pktlen ) pktlen--;
-<<<<<<< HEAD
-    /* Note that namelen will never exceeds 255 byte. */
-=======
     /* Note that namelen will never exceed 255 bytes. */
->>>>>>> 6d77c76e
     pt = pkt->pkt.plaintext = xmalloc(sizeof *pkt->pkt.plaintext + namelen -1);
     pt->new_ctb = new_ctb;
     pt->mode = mode;
@@ -2461,10 +2381,10 @@
 
 
 /*
- * This packet is internally generated by GPG (by armor.c) to
+ * This packet is internally generated by PGG (by armor.c) to
  * transfer some information to the lower layer.  To make sure that
  * this packet is really a GPG faked one and not one comming from outside,
- * we first check that there is a unique tag in it.
+ * we first check that tehre is a unique tag in it.
  * The format of such a control packet is:
  *   n byte  session marker
  *   1 byte  control type CTRLPKT_xxxxx
@@ -2523,11 +2443,7 @@
         putc ('\n', listfp);
     }
     iobuf_skip_rest(inp,pktlen, 0);
-<<<<<<< HEAD
-    return G10ERR_INVALID_PACKET;
-=======
     return gpg_error (GPG_ERR_INV_PACKET);
->>>>>>> 6d77c76e
 }
 
 /* create a gpg control packet to be used internally as a placeholder */
