/* photoid.c - photo ID handling code
 * Copyright (C) 2001, 2002, 2005, 2006, 2008, 2011 Free Software Foundation, Inc.
 *
 * This file is part of GnuPG.
 *
 * GnuPG is free software; you can redistribute it and/or modify
 * it under the terms of the GNU General Public License as published by
 * the Free Software Foundation; either version 3 of the License, or
 * (at your option) any later version.
 *
 * GnuPG is distributed in the hope that it will be useful,
 * but WITHOUT ANY WARRANTY; without even the implied warranty of
 * MERCHANTABILITY or FITNESS FOR A PARTICULAR PURPOSE.  See the
 * GNU General Public License for more details.
 *
 * You should have received a copy of the GNU General Public License
 * along with this program; if not, see <https://www.gnu.org/licenses/>.
 */

#include <config.h>
#include <errno.h>
#include <stdio.h>
#include <string.h>
#include <unistd.h>
#ifdef _WIN32
# ifdef HAVE_WINSOCK2_H
#  include <winsock2.h>
# endif
# include <windows.h>
# ifndef VER_PLATFORM_WIN32_WINDOWS
#  define VER_PLATFORM_WIN32_WINDOWS 1
# endif
#endif

#include "gpg.h"
#include "../common/util.h"
#include "packet.h"
#include "../common/status.h"
#include "exec.h"
#include "keydb.h"
#include "../common/i18n.h"
#include "../common/iobuf.h"
#include "options.h"
#include "main.h"
#include "photoid.h"
#include "../common/ttyio.h"
#include "trustdb.h"

/* Generate a new photo id packet, or return NULL if canceled.
   FIXME:  Should we add a duplicates check similar to generate_user_id? */
PKT_user_id *
generate_photo_id (ctrl_t ctrl, PKT_public_key *pk,const char *photo_name)
{
  PKT_user_id *uid;
  int error=1,i;
  unsigned int len;
  char *filename;
  byte *photo=NULL;
  byte header[16];
  IOBUF file;
  int overflow;

  header[0]=0x10; /* little side of photo header length */
  header[1]=0;    /* big side of photo header length */
  header[2]=1;    /* 1 == version of photo header */
  header[3]=1;    /* 1 == JPEG */

  for(i=4;i<16;i++) /* The reserved bytes */
    header[i]=0;

#define EXTRA_UID_NAME_SPACE 71
  uid=xmalloc_clear(sizeof(*uid)+71);

  if(photo_name && *photo_name)
    filename=make_filename(photo_name,(void *)NULL);
  else
    {
      tty_printf(_("\nPick an image to use for your photo ID."
		   "  The image must be a JPEG file.\n"
		   "Remember that the image is stored within your public key."
		   "  If you use a\n"
		   "very large picture, your key will become very large"
		   " as well!\n"
		   "Keeping the image close to 240x288 is a good size"
		   " to use.\n"));
      filename=NULL;
    }

  while(photo==NULL)
    {
      if(filename==NULL)
	{
	  char *tempname;

	  tty_printf("\n");

	  tty_enable_completion(NULL);

	  tempname=cpr_get("photoid.jpeg.add",
			   _("Enter JPEG filename for photo ID: "));

	  tty_disable_completion();

	  filename=make_filename(tempname,(void *)NULL);

	  xfree(tempname);

	  if(strlen(filename)==0)
	    goto scram;
	}

      file=iobuf_open(filename);
      if (file && is_secured_file (iobuf_get_fd (file)))
        {
          iobuf_close (file);
          file = NULL;
          gpg_err_set_errno (EPERM);
        }
      if(!file)
	{
	  log_error(_("unable to open JPEG file '%s': %s\n"),
		    filename,strerror(errno));
	  xfree(filename);
	  filename=NULL;
	  continue;
	}


      len=iobuf_get_filelength(file, &overflow);
      if(len>6144 || overflow)
	{
	  tty_printf( _("This JPEG is really large (%d bytes) !\n"),len);
	  if(!cpr_get_answer_is_yes("photoid.jpeg.size",
			    _("Are you sure you want to use it? (y/N) ")))
	  {
	    iobuf_close(file);
	    xfree(filename);
	    filename=NULL;
	    continue;
	  }
	}

      photo=xmalloc(len);
      iobuf_read(file,photo,len);
      iobuf_close(file);

      /* Is it a JPEG? */
      if(photo[0]!=0xFF || photo[1]!=0xD8)
	{
	  log_error(_("'%s' is not a JPEG file\n"),filename);
	  xfree(photo);
	  photo=NULL;
	  xfree(filename);
	  filename=NULL;
	  continue;
	}

      /* Build the packet */
      build_attribute_subpkt(uid,1,photo,len,header,16);
      parse_attribute_subpkts(uid);
      make_attribute_uidname(uid, EXTRA_UID_NAME_SPACE);

      /* Showing the photo is not safe when noninteractive since the
         "user" may not be able to dismiss a viewer window! */
      if(opt.command_fd==-1)
	{
	  show_photos (ctrl, uid->attribs, uid->numattribs, pk, uid);
	  switch(cpr_get_answer_yes_no_quit("photoid.jpeg.okay",
					 _("Is this photo correct (y/N/q)? ")))
	    {
	    case -1:
	      goto scram;
	    case 0:
	      free_attributes(uid);
	      xfree(photo);
	      photo=NULL;
	      xfree(filename);
	      filename=NULL;
	      continue;
	    }
	}
    }

  error=0;
  uid->ref=1;

 scram:
  xfree(filename);
  xfree(photo);

  if(error)
    {
      free_attributes(uid);
      xfree(uid);
      return NULL;
    }

  return uid;
}

/* Returns 0 for error, 1 for valid */
int parse_image_header(const struct user_attribute *attr,byte *type,u32 *len)
{
  u16 headerlen;

  if(attr->len<3)
    return 0;

  /* For historical reasons (i.e. "oops!"), the header length is
     little endian. */
  headerlen=(attr->data[1]<<8) | attr->data[0];

  if(headerlen>attr->len)
    return 0;

  if(type && attr->len>=4)
    {
      if(attr->data[2]==1) /* header version 1 */
	*type=attr->data[3];
      else
	*type=0;
    }

  *len=attr->len-headerlen;

  if(*len==0)
    return 0;

  return 1;
}

/* style==0 for extension, 1 for name, 2 for MIME type.  Remember that
   the "name" style string could be used in a user ID name field, so
   make sure it is not too big (see parse-packet.c:parse_attribute).
   Extensions should be 3 characters long for the best cross-platform
   compatibility. */
const char *
image_type_to_string(byte type,int style)
{
  const char *string;

  switch(type)
    {
    case 1: /* jpeg */
      if(style==0)
	string="jpg";
      else if(style==1)
	string="jpeg";
      else
	string="image/jpeg";
      break;

    default:
      if(style==0)
	string="bin";
      else if(style==1)
	string="unknown";
      else
	string="image/x-unknown";
      break;
    }

  return string;
}

#if !defined(FIXED_PHOTO_VIEWER) && !defined(DISABLE_PHOTO_VIEWER)
static const char *
get_default_photo_command(void)
{
#if defined(_WIN32)
  OSVERSIONINFO osvi;

  memset(&osvi,0,sizeof(osvi));
  osvi.dwOSVersionInfoSize=sizeof(osvi);
  GetVersionEx(&osvi);

  if(osvi.dwPlatformId==VER_PLATFORM_WIN32_WINDOWS)
    return "start /w %i";
  else
    return "!ShellExecute 400 %i";
#elif defined(__APPLE__)
  /* OS X.  This really needs more than just __APPLE__. */
  return "open %I";
#else
  if (!path_access ("xloadimage", X_OK))
    return "xloadimage -fork -quiet -title 'KeyID 0x%k' stdin";
  else if (!path_access ("display",X_OK))
    return "display -title 'KeyID 0x%k' %i";
  else if (getuid () && !path_access ("xdg-open", X_OK))
    return "xdg-open %i";
  else
    return "/bin/true";
#endif
}
#endif

#ifndef DISABLE_PHOTO_VIEWER
struct spawn_info
{
  unsigned int keep_temp_file;
  char *command;
  char *tempdir;
  char *tempfile;
};

#ifdef NO_EXEC
static void
show_photo (const char *command, const char *name, const void *image, u32 len)
{
  log_error(_("no remote program execution supported\n"));
  return GPG_ERR_GENERAL;
}
#else /* ! NO_EXEC */
#include "../common/membuf.h"
#include "../common/exechelp.h"

/* Makes a temp directory and filenames */
static int
setup_input_file (struct spawn_info *info, const char *name)
{
  char *tmp = opt.temp_dir;
  int len;
#define TEMPLATE "gpg-XXXXXX"

  /* Initialize by the length of last part in the path + 1 */
  len = strlen (DIRSEP_S) + strlen (TEMPLATE) + 1;

  /* Make up the temp dir and file in case we need them */
  if (tmp)
    {
      len += strlen (tmp);
      info->tempdir = xmalloc (len);
    }
  else
    {
#if defined (_WIN32)
      int ret;

      tmp = xmalloc (MAX_PATH+1);
      if (!tmp)
        return -1;

      ret = GetTempPath (MAX_PATH-len, tmp);
      if (ret == 0 || ret >= MAX_PATH-len)
	strcpy (tmp, "c:\\windows\\temp");
      else
	{
	  /* GetTempPath may return with \ on the end */
	  while (ret > 0 && tmp[ret-1] == '\\')
	    {
	      tmp[ret-1]='\0';
	      ret--;
	    }
	}

      len += ret;
      info->tempdir = tmp;
#else /* More unixish systems */
      if (!(tmp = getenv ("TMPDIR"))
          && !(tmp = getenv ("TMP")))
        tmp = "/tmp";

      len += strlen (tmp);
      info->tempdir = xmalloc (len);
#endif
    }

  if (info->tempdir == NULL)
    return -1;

  sprintf (info->tempdir, "%s" DIRSEP_S TEMPLATE, tmp);

  if (gnupg_mkdtemp (info->tempdir) == NULL)
    {
      log_error (_("can't create directory '%s': %s\n"),
                 info->tempdir, strerror (errno));
      return -1;
    }

  info->tempfile = xmalloc (strlen (info->tempdir) + strlen (DIRSEP_S)
                               + strlen (name) + 1);
  if (info->tempfile == NULL)
    {
      xfree (info->tempdir);
      info->tempdir = NULL;
      return -1;
    }
  sprintf (info->tempfile, "%s" DIRSEP_S "%s", info->tempdir, name);
  return 0;
}

/* Expands %i or %I in the args to the full temp file within the temp
   directory. */
static int
expand_args (struct spawn_info *info, const char *args_in, const char *name)
{
  const char *ch = args_in;
  membuf_t command;

  info->keep_temp_file = 0;

  if (DBG_EXTPROG)
    log_debug ("expanding string \"%s\"\n", args_in);

  init_membuf (&command, 100);

  while (*ch != '\0')
    {
      if (*ch == '%')
	{
	  const char *append = NULL;

	  ch++;

	  switch (*ch)
	    {
	    case 'I':
	      info->keep_temp_file = 1;
	      /* fall through */

	    case 'i': /* in */
	      if (info->tempfile == NULL)
		{
		  if (setup_input_file (info, name) < 0)
		    goto fail;
		}
	      append = info->tempfile;
	      break;

	    case '%':
	      append = "%";
	      break;
	    }

	  if (append)
            put_membuf_str (&command, append);
	}
      else
        put_membuf (&command, ch, 1);

      ch++;
    }

  put_membuf (&command, "", 1);  /* Terminate string.  */

  info->command = get_membuf (&command, NULL);
  if (!info->command)
    return -1;

  if(DBG_EXTPROG)
    log_debug("args expanded to \"%s\", use %s, keep %u\n", info->command,
	      info->tempfile, info->keep_temp_file);

  return 0;

 fail:
  xfree (get_membuf (&command, NULL));
  return -1;
}

#ifndef EXEC_TEMPFILE_ONLY
static void
fill_command_argv (const char *argv[4], const char *command)
{
  argv[0] = getenv ("SHELL");
  if (argv[0] == NULL)
    argv[0] = "/bin/sh";

  argv[1] = "-c";
  argv[2] = command;
  argv[3] = NULL;
}
#endif

static void
run_with_pipe (struct spawn_info *info, const void *image, u32 len)
{
#ifdef EXEC_TEMPFILE_ONLY
  (void)info;
  (void)image;
  (void)len;
  log_error (_("this platform requires temporary files when calling"
               " external programs\n"));
  return;
#else /* !EXEC_TEMPFILE_ONLY */
  int to[2];
  pid_t pid;
  gpg_error_t err;
  const char *argv[4];

  err = gnupg_create_pipe (to);
  if (err)
    return;

  fill_command_argv (argv, info->command);
  err = gnupg_spawn_process_fd (argv[0], argv+1, to[0], -1, -1, &pid);

  close (to[0]);

  if (err)
    {
      log_error (_("unable to execute shell '%s': %s\n"),
                 argv[0], gpg_strerror (err));
      close (to[1]);
    }
  else
    {
      write (to[1], image, len);
      close (to[1]);

      err = gnupg_wait_process (argv[0], pid, 1, NULL);
      if (err)
        log_error (_("unnatural exit of external program\n"));
    }
#endif /* !EXEC_TEMPFILE_ONLY */
}

static int
create_temp_file (struct spawn_info *info, const void *ptr, u32 len)
{
  if (DBG_EXTPROG)
    log_debug ("using temp file '%s'\n", info->tempfile);

  /* It's not fork/exec/pipe, so create a temp file */
  if ( is_secured_filename (info->tempfile) )
    {
      log_error (_("can't create '%s': %s\n"),
                 info->tempfile, strerror (EPERM));
      gpg_err_set_errno (EPERM);
      return -1;
    }
  else
    {
      FILE *fp = fopen (info->tempfile, "wb");

      if (fp)
        {
          fwrite (ptr, len, 1, fp);
          fclose (fp);
          return 0;
        }
      else
        {
          int save = errno;
          log_error (_("can't create '%s': %s\n"),
                     info->tempfile, strerror(errno));
          gpg_err_set_errno (save);
          return -1;
        }
    }
}

static void
show_photo (const char *command, const char *name, const void *image, u32 len)
{
  struct spawn_info *spawn;

  spawn = xmalloc_clear (sizeof (struct spawn_info));
  if (!spawn)
    return;

  /* Expand the args */
  if (expand_args (spawn, command, name) < 0)
    {
      xfree (spawn);
      return;
    }

  if (DBG_EXTPROG)
    log_debug ("running command: %s\n", spawn->command);

  if (spawn->tempfile == NULL)
    run_with_pipe (spawn, image, len);
  else if (create_temp_file (spawn, image, len) == 0)
    {
#if defined (_WIN32)
      if (w32_system (spawn->command) < 0)
        log_error (_("system error while calling external program: %s\n"),
                   strerror (errno));
#else
      pid_t pid;
      gpg_error_t err;
      const char *argv[4];

      fill_command_argv (argv, spawn->command);
      err = gnupg_spawn_process_fd (argv[0], argv+1, -1, -1, -1, &pid);
      if (!err)
        err = gnupg_wait_process (argv[0], pid, 1, NULL);
      if (err)
        log_error (_("unnatural exit of external program\n"));
#endif

      if (!spawn->keep_temp_file)
        {
          if (unlink (spawn->tempfile) < 0)
            log_info (_("WARNING: unable to remove tempfile (%s) '%s': %s\n"),
                      "in", spawn->tempfile, strerror(errno));

          if (rmdir (spawn->tempdir) < 0)
            log_info (_("WARNING: unable to remove temp directory '%s': %s\n"),
                      spawn->tempdir, strerror(errno));
        }
    }

  xfree(spawn->command);
  xfree(spawn->tempdir);
  xfree(spawn->tempfile);
  xfree(spawn);
}
#endif
#endif


void
show_photos (ctrl_t ctrl, const struct user_attribute *attrs, int count,
             PKT_public_key *pk, PKT_user_id *uid)
{
#ifdef DISABLE_PHOTO_VIEWER
  (void)attrs;
  (void)count;
  (void)pk;
  (void)uid;
#else /*!DISABLE_PHOTO_VIEWER*/
  int i;
  struct expando_args args;
  u32 len;
  u32 kid[2]={0,0};

  if (opt.exec_disable && !opt.no_perm_warn)
    {
      log_info (_("external program calls are disabled due to unsafe "
                  "options file permissions\n"));
      return;
    }

#if defined(HAVE_GETUID) && defined(HAVE_GETEUID)
  /* There should be no way to get to this spot while still carrying
     setuid privs.  Just in case, bomb out if we are. */
  if ( getuid () != geteuid ())
    BUG ();
#endif

  memset (&args, 0, sizeof(args));
  args.pk = pk;
  args.validity_info = get_validity_info (ctrl, NULL, pk, uid);
  args.validity_string = get_validity_string (ctrl, pk, uid);
  namehash_from_uid (uid);
  args.namehash = uid->namehash;

  if (pk)
    keyid_from_pk (pk, kid);

  es_fflush (es_stdout);

#ifdef FIXED_PHOTO_VIEWER
  opt.photo_viewer = FIXED_PHOTO_VIEWER;
#else
  if (!opt.photo_viewer)
    opt.photo_viewer = get_default_photo_command ();
#endif

  for (i=0; i<count; i++)
    if (attrs[i].type == ATTRIB_IMAGE
        && parse_image_header (&attrs[i], &args.imagetype, &len))
      {
        char *command, *name;
        int offset = attrs[i].len-len;

	/* make command grow */
<<<<<<< HEAD
	command = pct_expando (opt.photo_viewer, &args);
	if (!command)
=======
	command=pct_expando (ctrl, opt.photo_viewer,&args);
	if(!command)
>>>>>>> 8e574130
	  goto fail;

	name = xmalloc (1 + 16 + strlen(EXTSEP_S)
                        + strlen (image_type_to_string (args.imagetype, 0)));

	if (!name)
          {
            xfree (command);
            goto fail;
          }

	/* Make the filename.  Notice we are not using the image
           encoding type for more than cosmetics.  Most external image
           viewers can handle a multitude of types, and even if one
           cannot understand a particular type, we have no way to know
           which.  The spec permits this, by the way. -dms */

#ifdef USE_ONLY_8DOT3
	sprintf (name,"%08lX" EXTSEP_S "%s", (ulong)kid[1],
                 image_type_to_string (args.imagetype, 0));
#else
	sprintf (name, "%08lX%08lX" EXTSEP_S "%s",
                 (ulong)kid[0], (ulong)kid[1],
                 image_type_to_string (args.imagetype, 0));
#endif

        show_photo (command, name, &attrs[i].data[offset], len);
        xfree (name);
        xfree (command);
      }

  return;

 fail:
  log_error(_("unable to display photo ID!\n"));
#endif /*!DISABLE_PHOTO_VIEWER*/
}<|MERGE_RESOLUTION|>--- conflicted
+++ resolved
@@ -667,13 +667,8 @@
         int offset = attrs[i].len-len;
 
 	/* make command grow */
-<<<<<<< HEAD
-	command = pct_expando (opt.photo_viewer, &args);
-	if (!command)
-=======
-	command=pct_expando (ctrl, opt.photo_viewer,&args);
+	command = pct_expando (ctrl, opt.photo_viewer,&args);
 	if(!command)
->>>>>>> 8e574130
 	  goto fail;
 
 	name = xmalloc (1 + 16 + strlen(EXTSEP_S)
