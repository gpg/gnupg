--- conflicted
+++ resolved
@@ -128,11 +128,7 @@
 	if( !k )
 	    break; /* okay: no zero bytes */
 	k += k/128 + 3; /* better get some more */
-<<<<<<< HEAD
-	pp = get_random_bits( k*8, 1, 1);
-=======
 	pp = gcry_random_bytes_secure (k, GCRY_STRONG_RANDOM);
->>>>>>> 6d77c76e
 	for(j=0; j < i && k ;) {
 	    if( !p[j] )
 		p[j] = pp[--k];
@@ -150,25 +146,15 @@
     frame[n++] = csum >>8;
     frame[n++] = csum;
     assert( n == nframe );
-<<<<<<< HEAD
-    a = mpi_alloc_secure( (nframe+BYTES_PER_MPI_LIMB-1) / BYTES_PER_MPI_LIMB );
-    mpi_set_buffer( a, frame, nframe, 0 );
-=======
     if (gcry_mpi_scan( &a, GCRYMPI_FMT_USG, frame, n, &nframe))
       BUG();
->>>>>>> 6d77c76e
     xfree(frame);
     return a;
 }
 
 
-<<<<<<< HEAD
-static MPI
-do_encode_md( MD_HANDLE md, int algo, size_t len, unsigned nbits,
-=======
 static gcry_mpi_t
 do_encode_md( gcry_md_hd_t md, int algo, size_t len, unsigned nbits,
->>>>>>> 6d77c76e
 	      const byte *asn, size_t asnlen )
 {
     int nframe = (nbits+7) / 8;
@@ -186,11 +172,7 @@
      *
      * PAD consists of FF bytes.
      */
-<<<<<<< HEAD
-    frame = md_is_secure(md)? xmalloc_secure( nframe ) : xmalloc( nframe );
-=======
     frame = gcry_md_is_secure (md)? xmalloc_secure (nframe) : xmalloc (nframe);
->>>>>>> 6d77c76e
     n = 0;
     frame[n++] = 0;
     frame[n++] = 1; /* block type */
@@ -201,16 +183,9 @@
     memcpy( frame+n, asn, asnlen ); n += asnlen;
     memcpy( frame+n, gcry_md_read (md, algo), len ); n += len;
     assert( n == nframe );
-<<<<<<< HEAD
-    a = md_is_secure(md)?
-	 mpi_alloc_secure( (nframe+BYTES_PER_MPI_LIMB-1) / BYTES_PER_MPI_LIMB )
-	 : mpi_alloc( (nframe+BYTES_PER_MPI_LIMB-1) / BYTES_PER_MPI_LIMB );
-    mpi_set_buffer( a, frame, nframe, 0 );
-=======
 
     if (gcry_mpi_scan( &a, GCRYMPI_FMT_USG, frame, n, &nframe ))
 	BUG();
->>>>>>> 6d77c76e
     xfree(frame);
 
     /* Note that PGP before version 2.3 encoded the MD as:
@@ -232,29 +207,20 @@
  * enough to fill up q.  If the hash is too big, take the leftmost
  * bits.
  */
-<<<<<<< HEAD
-MPI
-encode_md_value( PKT_public_key *pk, PKT_secret_key *sk,
-		 MD_HANDLE md, int hash_algo )
-{
-  MPI frame;
-=======
 gcry_mpi_t
 encode_md_value (PKT_public_key *pk, PKT_secret_key *sk,
 		 gcry_md_hd_t md, int hash_algo)
 {
   gcry_mpi_t frame;
->>>>>>> 6d77c76e
 
   assert(hash_algo);
   assert(pk || sk);
 
-<<<<<<< HEAD
-  if((pk?pk->pubkey_algo:sk->pubkey_algo) == PUBKEY_ALGO_DSA)
+  if((pk?pk->pubkey_algo:sk->pubkey_algo) == GCRY_PK_DSA)
     {
       /* It's a DSA signature, so find out the size of q. */
 
-      unsigned int qbytes=mpi_get_nbits(pk?pk->pkey[1]:sk->skey[1]);
+      size_t qbytes = gcry_mpi_get_nbits (pk?pk->pkey[1]:sk->skey[1]);
 
       /* Make sure it is a multiple of 8 bits. */
 
@@ -284,67 +250,13 @@
       /* Check if we're too short.  Too long is safe as we'll
 	 automatically left-truncate. */
 
-      if(md_digest_length(hash_algo) < qbytes)
-=======
-  if((pk?pk->pubkey_algo:sk->pubkey_algo) == GCRY_PK_DSA)
-    {
-      /* It's a DSA signature, so find out the size of q. */
-
-      size_t qbytes = gcry_mpi_get_nbits (pk?pk->pkey[1]:sk->skey[1]);
-
-      /* Make sure it is a multiple of 8 bits. */
-
-      if(qbytes%8)
-	{
-	  log_error(_("DSA requires the hash length to be a"
-		      " multiple of 8 bits\n"));
-	  return NULL;
-	}
-
-      /* Don't allow any q smaller than 160 bits.  This might need a
-	 revisit as the DSA2 design firms up, but for now, we don't
-	 want someone to issue signatures from a key with a 16-bit q
-	 or something like that, which would look correct but allow
-	 trivial forgeries.  Yes, I know this rules out using MD5 with
-	 DSA. ;) */
-
-      if(qbytes<160)
-	{
-	  log_error(_("DSA key %s uses an unsafe (%u bit) hash\n"),
-		    pk?keystr_from_pk(pk):keystr_from_sk(sk),qbytes);
-	  return NULL;
-	}
-
-      qbytes/=8;
-
-      /* Check if we're too short.  Too long is safe as we'll
-	 automatically left-truncate. */
-
       if(gcry_md_get_algo_dlen (hash_algo) < qbytes)
->>>>>>> 6d77c76e
 	{
 	  log_error(_("DSA key %s requires a %u bit or larger hash\n"),
 		    pk?keystr_from_pk(pk):keystr_from_sk(sk),qbytes*8);
 	  return NULL;
 	}
 
-<<<<<<< HEAD
-      frame = md_is_secure(md)? mpi_alloc_secure((qbytes+BYTES_PER_MPI_LIMB-1)
-						 / BYTES_PER_MPI_LIMB )
-	: mpi_alloc((qbytes+BYTES_PER_MPI_LIMB-1) / BYTES_PER_MPI_LIMB );
-
-      mpi_set_buffer( frame, md_read(md, hash_algo), qbytes, 0 );
-    }
-  else
-    {
-      const byte *asn;
-      size_t asnlen,mdlen;
-
-      asn = md_asn_oid( hash_algo, &asnlen, &mdlen );
-      frame = do_encode_md( md, hash_algo, mdlen,
-			    mpi_get_nbits(pk?pk->pkey[0]:sk->skey[0]),
-			    asn, asnlen );
-=======
       if (gcry_mpi_scan (&frame, GCRYMPI_FMT_USG,
                          gcry_md_read (md, hash_algo), qbytes, &qbytes))
         BUG();
@@ -366,7 +278,6 @@
                             gcry_mpi_get_nbits (pk?pk->pkey[0]:sk->skey[0]),
                             asn, asnlen);
       xfree (asn);
->>>>>>> 6d77c76e
     }
 
   return frame;
