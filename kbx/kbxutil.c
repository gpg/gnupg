--- conflicted
+++ resolved
@@ -132,10 +132,6 @@
 }
 
 
-<<<<<<< HEAD
-=======
-
->>>>>>> 5355d088
 /*  static void */
 /*  wrong_args( const char *text ) */
 /*  { */
@@ -461,10 +457,7 @@
   /* Make sure that our subsystems are ready.  */
   i18n_init ();
   init_common_subsystems (&argc, &argv);
-<<<<<<< HEAD
-=======
   setup_libgcrypt_logging ();
->>>>>>> 5355d088
 
   /*create_dotlock(NULL); register locking cleanup */
 
