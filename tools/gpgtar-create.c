/* gpgtar-create.c - Create a TAR archive
 * Copyright (C) 2016-2017, 2019-2022 g10 Code GmbH
 * Copyright (C) 2010, 2012, 2013 Werner Koch
 * Copyright (C) 2010 Free Software Foundation, Inc.
 *
 * This file is part of GnuPG.
 *
 * GnuPG is free software; you can redistribute it and/or modify
 * it under the terms of the GNU General Public License as published by
 * the Free Software Foundation; either version 3 of the License, or
 * (at your option) any later version.
 *
 * GnuPG is distributed in the hope that it will be useful,
 * but WITHOUT ANY WARRANTY; without even the implied warranty of
 * MERCHANTABILITY or FITNESS FOR A PARTICULAR PURPOSE.  See the
 * GNU General Public License for more details.
 *
 * You should have received a copy of the GNU General Public License
 * along with this program; if not, see <https://www.gnu.org/licenses/>.
 * SPDX-License-Identifier: GPL-3.0-or-later
 */

#include <config.h>
#include <errno.h>
#include <stdio.h>
#include <stdlib.h>
#include <string.h>
#include <sys/types.h>
#include <sys/stat.h>
#include <dirent.h>
#include <unistd.h>
#ifdef HAVE_W32_SYSTEM
# define WIN32_LEAN_AND_MEAN
# include <windows.h>
#else /*!HAVE_W32_SYSTEM*/
# include <pwd.h>
# include <grp.h>
#endif /*!HAVE_W32_SYSTEM*/

#include "../common/i18n.h"
#include <gpg-error.h>
#include "../common/exechelp.h"
#include "../common/sysutils.h"
#include "../common/ccparray.h"
#include "../common/membuf.h"
#include "gpgtar.h"

#ifndef HAVE_LSTAT
#define lstat(a,b) gnupg_stat ((a), (b))
#endif


/* Count the number of written headers.  Extended headers are not
 * counted. */
static unsigned long global_header_count;


/* Object to control the file scanning.  */
struct scanctrl_s;
typedef struct scanctrl_s *scanctrl_t;
struct scanctrl_s
{
  tar_header_t flist;
  tar_header_t *flist_tail;
  int nestlevel;
};



/* On Windows convert name to UTF8 and return it; caller must release
 * the result.  On Unix or if ALREADY_UTF8 is set, this function is a
 * mere xtrystrcopy.  On failure NULL is returned and ERRNO set. */
static char *
name_to_utf8 (const char *name, int already_utf8)
{
#ifdef HAVE_W32_SYSTEM
  wchar_t *wstring;
  char *result;

  if (already_utf8)
    result = xtrystrdup (name);
  else
    {
      wstring = native_to_wchar (name);
      if (!wstring)
        return NULL;
      result = wchar_to_utf8 (wstring);
      xfree (wstring);
    }
  return result;

#else /*!HAVE_W32_SYSTEM */

  (void)already_utf8;
  return xtrystrdup (name);

#endif /*!HAVE_W32_SYSTEM */
}




/* Given a fresh header object HDR with only the name field set, try
   to gather all available info.  This is the W32 version.  */
#ifdef HAVE_W32_SYSTEM
static gpg_error_t
fillup_entry_w32 (tar_header_t hdr)
{
  char *p;
  wchar_t *wfname;
  WIN32_FILE_ATTRIBUTE_DATA fad;
  DWORD attr;

  for (p=hdr->name; *p; p++)
    if (*p == '/')
      *p = '\\';
  wfname = gpgrt_fname_to_wchar (hdr->name);
  for (p=hdr->name; *p; p++)
    if (*p == '\\')
      *p = '/';
  if (!wfname)
    {
      log_error ("error converting '%s': %s\n", hdr->name, w32_strerror (-1));
      return gpg_error_from_syserror ();
    }
  if (!GetFileAttributesExW (wfname, GetFileExInfoStandard, &fad))
    {
      log_error ("error stat-ing '%s': %s\n", hdr->name, w32_strerror (-1));
      xfree (wfname);
      return gpg_error_from_syserror ();
    }
  xfree (wfname);

  attr = fad.dwFileAttributes;

  if ((attr & FILE_ATTRIBUTE_NORMAL))
    hdr->typeflag = TF_REGULAR;
  else if ((attr & FILE_ATTRIBUTE_DIRECTORY))
    hdr->typeflag = TF_DIRECTORY;
  else if ((attr & FILE_ATTRIBUTE_DEVICE))
    hdr->typeflag = TF_NOTSUP;
  else if ((attr & (FILE_ATTRIBUTE_OFFLINE | FILE_ATTRIBUTE_TEMPORARY)))
    hdr->typeflag = TF_NOTSUP;
  else
    hdr->typeflag = TF_REGULAR;

  /* Map some attributes to  USTAR defined mode bits.  */
  hdr->mode = 0640;      /* User may read and write, group only read.  */
  if ((attr & FILE_ATTRIBUTE_DIRECTORY))
    hdr->mode |= 0110;   /* Dirs are user and group executable.  */
  if ((attr & FILE_ATTRIBUTE_READONLY))
    hdr->mode &= ~0200;  /* Clear the user write bit.  */
  if ((attr & FILE_ATTRIBUTE_HIDDEN))
    hdr->mode &= ~0707;  /* Clear all user and other bits.  */
  if ((attr & FILE_ATTRIBUTE_SYSTEM))
    hdr->mode |= 0004;   /* Make it readable by other.  */

  /* Only set the size for a regular file.  */
  if (hdr->typeflag == TF_REGULAR)
    hdr->size = (fad.nFileSizeHigh * ((unsigned long long)MAXDWORD+1)
                 + fad.nFileSizeLow);

  hdr->mtime = (((unsigned long long)fad.ftLastWriteTime.dwHighDateTime << 32)
                | fad.ftLastWriteTime.dwLowDateTime);
  if (!hdr->mtime)
    hdr->mtime = (((unsigned long long)fad.ftCreationTime.dwHighDateTime << 32)
                  | fad.ftCreationTime.dwLowDateTime);
  hdr->mtime -= 116444736000000000ULL; /* The filetime epoch is 1601-01-01.  */
  hdr->mtime /= 10000000;  /* Convert from 0.1us to seconds. */

  return 0;
}
#endif /*HAVE_W32_SYSTEM*/


/* Given a fresh header object HDR with only the name field set, try
   to gather all available info.  This is the POSIX version.  */
#ifndef HAVE_W32_SYSTEM
static gpg_error_t
fillup_entry_posix (tar_header_t hdr)
{
  gpg_error_t err;
  struct stat sbuf;

  if (lstat (hdr->name, &sbuf))
    {
      err = gpg_error_from_syserror ();
      log_error ("error stat-ing '%s': %s\n", hdr->name, gpg_strerror (err));
      return err;
    }

  if (S_ISREG (sbuf.st_mode))
    hdr->typeflag = TF_REGULAR;
  else if (S_ISDIR (sbuf.st_mode))
    hdr->typeflag = TF_DIRECTORY;
  else if (S_ISCHR (sbuf.st_mode))
    hdr->typeflag = TF_CHARDEV;
  else if (S_ISBLK (sbuf.st_mode))
    hdr->typeflag = TF_BLOCKDEV;
  else if (S_ISFIFO (sbuf.st_mode))
    hdr->typeflag = TF_FIFO;
  else if (S_ISLNK (sbuf.st_mode))
    hdr->typeflag = TF_SYMLINK;
  else
    hdr->typeflag = TF_NOTSUP;

  /* FIXME: Save DEV and INO? */

  /* Set the USTAR defined mode bits using the system macros.  */
  if (sbuf.st_mode & S_IRUSR)
    hdr->mode |= 0400;
  if (sbuf.st_mode & S_IWUSR)
    hdr->mode |= 0200;
  if (sbuf.st_mode & S_IXUSR)
    hdr->mode |= 0100;
  if (sbuf.st_mode & S_IRGRP)
    hdr->mode |= 0040;
  if (sbuf.st_mode & S_IWGRP)
    hdr->mode |= 0020;
  if (sbuf.st_mode & S_IXGRP)
    hdr->mode |= 0010;
  if (sbuf.st_mode & S_IROTH)
    hdr->mode |= 0004;
  if (sbuf.st_mode & S_IWOTH)
    hdr->mode |= 0002;
  if (sbuf.st_mode & S_IXOTH)
    hdr->mode |= 0001;
#ifdef S_IXUID
  if (sbuf.st_mode & S_IXUID)
    hdr->mode |= 04000;
#endif
#ifdef S_IXGID
  if (sbuf.st_mode & S_IXGID)
    hdr->mode |= 02000;
#endif
#ifdef S_ISVTX
  if (sbuf.st_mode & S_ISVTX)
    hdr->mode |= 01000;
#endif

  hdr->nlink = sbuf.st_nlink;

  hdr->uid = sbuf.st_uid;
  hdr->gid = sbuf.st_gid;

  /* Only set the size for a regular file.  */
  if (hdr->typeflag == TF_REGULAR)
    hdr->size = sbuf.st_size;

  hdr->mtime = sbuf.st_mtime;

  return 0;
}
#endif /*!HAVE_W32_SYSTEM*/


/* Add a new entry.  The name of a directory entry is ENTRYNAME; if
   that is NULL, DNAME is the name of the directory itself.  Under
   Windows ENTRYNAME shall have backslashes replaced by standard
   slashes.  */
static gpg_error_t
add_entry (const char *dname, const char *entryname, scanctrl_t scanctrl)
{
  gpg_error_t err;
  tar_header_t hdr;
  char *p;
  size_t dnamelen = strlen (dname);

  log_assert (dnamelen);

  hdr = xtrycalloc (1, sizeof *hdr + dnamelen + 1
                    + (entryname? strlen (entryname) : 0) + 1);
  if (!hdr)
    return gpg_error_from_syserror ();

  p = stpcpy (hdr->name, dname);
  if (entryname)
    {
      if (dname[dnamelen-1] != '/')
        *p++ = '/';
      strcpy (p, entryname);
    }
  else
    {
      if (hdr->name[dnamelen-1] == '/')
        hdr->name[dnamelen-1] = 0;
    }
#ifdef HAVE_DOSISH_SYSTEM
  err = fillup_entry_w32 (hdr);
#else
  err = fillup_entry_posix (hdr);
#endif
  if (err)
    xfree (hdr);
  else
    {
      /* FIXME: We don't have the extended info yet available so we
       * can't print them.  */
      if (opt.verbose)
        gpgtar_print_header (hdr, NULL, log_get_stream ());
      *scanctrl->flist_tail = hdr;
      scanctrl->flist_tail = &hdr->next;
    }

  return 0;
}


static gpg_error_t
scan_directory (const char *dname, scanctrl_t scanctrl)
{
  gpg_error_t err = 0;

#ifdef HAVE_W32_SYSTEM
  /* Note that we introduced gnupg_opendir only after we had deployed
   * this code and thus we don't change it for now.  */
  WIN32_FIND_DATAW fi;
  HANDLE hd = INVALID_HANDLE_VALUE;
  char *p;

  if (!*dname)
    return 0;  /* An empty directory name has no entries.  */

  {
    char *fname;
    wchar_t *wfname;

    fname = xtrymalloc (strlen (dname) + 2 + 2 + 1);
    if (!fname)
      {
        err = gpg_error_from_syserror ();
        goto leave;
      }
    if (!strcmp (dname, "/"))
      strcpy (fname, "/*"); /* Trailing slash is not allowed.  */
    else if (!strcmp (dname, "."))
      strcpy (fname, "*");
    else if (*dname && dname[strlen (dname)-1] == '/')
      strcpy (stpcpy (fname, dname), "*");
    else if (*dname && dname[strlen (dname)-1] != '*')
      strcpy (stpcpy (fname, dname), "/*");
    else
      strcpy (fname, dname);

    for (p=fname; *p; p++)
      if (*p == '/')
        *p = '\\';
    wfname = gpgrt_fname_to_wchar (fname);
    xfree (fname);
    if (!wfname)
      {
        err = gpg_error_from_syserror ();
        log_error (_("error reading directory '%s': %s\n"),
                   dname, gpg_strerror (err));
        goto leave;
      }
    hd = FindFirstFileW (wfname, &fi);
    if (hd == INVALID_HANDLE_VALUE)
      {
        err = gpg_error_from_syserror ();
        log_error (_("error reading directory '%s': %s\n"),
                   dname, w32_strerror (-1));
        xfree (wfname);
        goto leave;
      }
    xfree (wfname);
  }

  do
    {
      char *fname = wchar_to_utf8 (fi.cFileName);
      if (!fname)
        {
          err = gpg_error_from_syserror ();
          log_error ("error converting filename: %s\n", w32_strerror (-1));
          break;
        }
      for (p=fname; *p; p++)
        if (*p == '\\')
          *p = '/';
      if (!strcmp (fname, "." ) || !strcmp (fname, ".."))
        err = 0; /* Skip self and parent dir entry.  */
      else if (!strncmp (dname, "./", 2) && dname[2])
        err = add_entry (dname+2, fname, scanctrl);
      else
        err = add_entry (dname, fname, scanctrl);
      xfree (fname);
    }
  while (!err && FindNextFileW (hd, &fi));
  if (err)
    ;
  else if (GetLastError () == ERROR_NO_MORE_FILES)
    err = 0;
  else
    {
      err = gpg_error_from_syserror ();
      log_error (_("error reading directory '%s': %s\n"),
                 dname, w32_strerror (-1));
    }

 leave:
  if (hd != INVALID_HANDLE_VALUE)
    FindClose (hd);

#else /*!HAVE_W32_SYSTEM*/
  DIR *dir;
  struct dirent *de;

  if (!*dname)
    return 0;  /* An empty directory name has no entries.  */

  dir = opendir (dname);
  if (!dir)
    {
      err = gpg_error_from_syserror ();
      log_error (_("error reading directory '%s': %s\n"),
                 dname, gpg_strerror (err));
      return err;
    }

  while ((de = readdir (dir)))
    {
      if (!strcmp (de->d_name, "." ) || !strcmp (de->d_name, ".."))
        continue; /* Skip self and parent dir entry.  */

      err = add_entry (dname, de->d_name, scanctrl);
      if (err)
        goto leave;
     }

 leave:
  closedir (dir);
#endif /*!HAVE_W32_SYSTEM*/
  return err;
}


static gpg_error_t
scan_recursive (const char *dname, scanctrl_t scanctrl)
{
  gpg_error_t err = 0;
  tar_header_t hdr, *start_tail, *stop_tail;

  if (scanctrl->nestlevel > 200)
    {
      log_error ("directories too deeply nested\n");
      return gpg_error (GPG_ERR_RESOURCE_LIMIT);
    }
  scanctrl->nestlevel++;

  log_assert (scanctrl->flist_tail);
  start_tail = scanctrl->flist_tail;
  scan_directory (dname, scanctrl);
  stop_tail = scanctrl->flist_tail;
  hdr = *start_tail;
  for (; hdr && hdr != *stop_tail; hdr = hdr->next)
    if (hdr->typeflag == TF_DIRECTORY)
      {
        if (opt.verbose > 1)
          log_info ("scanning directory '%s'\n", hdr->name);
        scan_recursive (hdr->name, scanctrl);
      }

  scanctrl->nestlevel--;
  return err;
}


/* Returns true if PATTERN is acceptable.  */
static int
pattern_valid_p (const char *pattern)
{
  if (!*pattern)
    return 0;
  if (*pattern == '.' && pattern[1] == '.')
    return 0;
  if (*pattern == '/'
#ifdef HAVE_DOSISH_SYSTEM
      || *pattern == '\\'
#endif
      )
    return 0; /* Absolute filenames are not supported.  */
#ifdef HAVE_DRIVE_LETTERS
  if (((*pattern >= 'a' && *pattern <= 'z')
       || (*pattern >= 'A' && *pattern <= 'Z'))
      && pattern[1] == ':')
    return 0; /* Drive letter are not allowed either.  */
#endif /*HAVE_DRIVE_LETTERS*/

  return 1; /* Okay.  */
}



static void
store_xoctal (char *buffer, size_t length, unsigned long long value)
{
  char *p, *pend;
  size_t n;
  unsigned long long v;

  log_assert (length > 1);

  v = value;
  n = length;
  p = pend = buffer + length;
  *--p = 0; /* Nul byte.  */
  n--;
  do
    {
      *--p = '0' + (v % 8);
      v /= 8;
      n--;
    }
  while (v && n);
  if (!v)
    {
      /* Pad.  */
      for ( ; n; n--)
        *--p = '0';
    }
  else /* Does not fit into the field.  Store as binary number.  */
    {
      v = value;
      n = length;
      p = pend = buffer + length;
      do
        {
          *--p = v;
          v /= 256;
          n--;
        }
      while (v && n);
      if (!v)
        {
          /* Pad.  */
          for ( ; n; n--)
            *--p = 0;
          if (*p & 0x80)
            BUG ();
          *p |= 0x80; /* Set binary flag.  */
        }
      else
        BUG ();
    }
}


static void
store_uname (char *buffer, size_t length, unsigned long uid)
{
  static int initialized;
  static unsigned long lastuid;
  static char lastuname[32];

  if (!initialized || uid != lastuid)
    {
#ifdef HAVE_W32_SYSTEM
      mem2str (lastuname, uid? "user":"root", sizeof lastuname);
#else
      struct passwd *pw = getpwuid (uid);

      lastuid = uid;
      initialized = 1;
      if (pw)
        mem2str (lastuname, pw->pw_name, sizeof lastuname);
      else
        {
          log_info ("failed to get name for uid %lu\n", uid);
          *lastuname = 0;
        }
#endif
    }
  mem2str (buffer, lastuname, length);
}


static void
store_gname (char *buffer, size_t length, unsigned long gid)
{
  static int initialized;
  static unsigned long lastgid;
  static char lastgname[32];

  if (!initialized || gid != lastgid)
    {
#ifdef HAVE_W32_SYSTEM
      mem2str (lastgname, gid? "users":"root", sizeof lastgname);
#else
      struct group *gr = getgrgid (gid);

      lastgid = gid;
      initialized = 1;
      if (gr)
        mem2str (lastgname, gr->gr_name, sizeof lastgname);
      else
        {
          log_info ("failed to get name for gid %lu\n", gid);
          *lastgname = 0;
        }
#endif
    }
  mem2str (buffer, lastgname, length);
}


static void
compute_checksum (void *record)
{
  struct ustar_raw_header *raw = record;
  unsigned long chksum = 0;
  unsigned char *p;
  size_t n;

  memset (raw->checksum, ' ', sizeof raw->checksum);
  p = record;
  for (n=0; n < RECORDSIZE; n++)
    chksum += *p++;
  store_xoctal (raw->checksum, sizeof raw->checksum - 1, chksum);
  raw->checksum[7] = ' ';
}



/* Read a symlink without truncating it.  Caller must release the
 * returned buffer.  Returns NULL on error.  */
#ifndef HAVE_W32_SYSTEM
static char *
myreadlink (const char *name)
{
  char *buffer;
  size_t size;
  int nread;

  for (size = 1024; size <= 65536; size *= 2)
    {
      buffer = xtrymalloc (size);
      if (!buffer)
        return NULL;

      nread = readlink (name, buffer, size - 1);
      if (nread < 0)
        {
          xfree (buffer);
          return NULL;
        }
      if (nread < size - 1)
        {
          buffer[nread] = 0;
          return buffer;  /* Got it. */
        }

      xfree (buffer);
    }
  gpg_err_set_errno (ERANGE);
  return NULL;
}
#endif /*Unix*/



/* Build a header.  If the filename or the link name ist too long
 * allocate an exthdr and use a replacement file name in RECORD.
 * Caller should always release R_EXTHDR; this function initializes it
 * to point to NULL.  */
static gpg_error_t
build_header (void *record, tar_header_t hdr, strlist_t *r_exthdr)
{
  gpg_error_t err;
  struct ustar_raw_header *raw = record;
  size_t namelen, n;
  strlist_t sl;

  memset (record, 0, RECORDSIZE);
  *r_exthdr = NULL;

  /* Store name and prefix.  */
  namelen = strlen (hdr->name);
  if (namelen < sizeof raw->name)
    memcpy (raw->name, hdr->name, namelen);
  else
    {
      n = (namelen < sizeof raw->prefix)? namelen : sizeof raw->prefix;
      for (n--; n ; n--)
        if (hdr->name[n] == '/')
          break;
      if (namelen - n < sizeof raw->name)
        {
          /* Note that the N is < sizeof prefix and that the
             delimiting slash is not stored.  */
          memcpy (raw->prefix, hdr->name, n);
          memcpy (raw->name, hdr->name+n+1, namelen - n);
        }
      else
        {
          /* Too long - prepare extended header.  */
          sl = add_to_strlist_try (r_exthdr, hdr->name);
          if (!sl)
            {
              err = gpg_error_from_syserror ();
              log_error ("error storing file '%s': %s\n",
                         hdr->name, gpg_strerror (err));
              return err;
            }
          sl->flags = 1;  /* Mark as path */
          /* The name we use is not POSIX compliant but because we
           * expect that (for security issues) a tarball will anyway
           * be extracted to a unique new directory, a simple counter
           * will do.  To ease testing we also put in the PID.  The
           * count is bumped after the header has been written.  */
          snprintf (raw->name, sizeof raw->name-1, "_@paxheader.%u.%lu",
                    (unsigned int)getpid(), global_header_count + 1);
        }
    }

  store_xoctal (raw->mode,  sizeof raw->mode,  hdr->mode);
  store_xoctal (raw->uid,   sizeof raw->uid,   hdr->uid);
  store_xoctal (raw->gid,   sizeof raw->gid,   hdr->gid);
  store_xoctal (raw->size,  sizeof raw->size,  hdr->size);
  store_xoctal (raw->mtime, sizeof raw->mtime, hdr->mtime);

  switch (hdr->typeflag)
    {
    case TF_REGULAR:   raw->typeflag[0] = '0'; break;
    case TF_HARDLINK:  raw->typeflag[0] = '1'; break;
    case TF_SYMLINK:   raw->typeflag[0] = '2'; break;
    case TF_CHARDEV:   raw->typeflag[0] = '3'; break;
    case TF_BLOCKDEV:  raw->typeflag[0] = '4'; break;
    case TF_DIRECTORY: raw->typeflag[0] = '5'; break;
    case TF_FIFO:      raw->typeflag[0] = '6'; break;
    default: return gpg_error (GPG_ERR_NOT_SUPPORTED);
    }

  memcpy (raw->magic, "ustar", 6);
  raw->version[0] = '0';
  raw->version[1] = '0';

  store_uname (raw->uname, sizeof raw->uname, hdr->uid);
  store_gname (raw->gname, sizeof raw->gname, hdr->gid);

#ifndef HAVE_W32_SYSTEM
  if (hdr->typeflag == TF_SYMLINK)
    {
      int nread;
      char *p;

      nread = readlink (hdr->name, raw->linkname, sizeof raw->linkname -1);
      if (nread < 0)
        {
          err = gpg_error_from_syserror ();
          log_error ("error reading symlink '%s': %s\n",
                     hdr->name, gpg_strerror (err));
          return err;
        }
      raw->linkname[nread] = 0;
      if (nread == sizeof raw->linkname -1)
        {
          /* Truncated - read again and store as extended header.  */
          p = myreadlink (hdr->name);
          if (!p)
            {
              err = gpg_error_from_syserror ();
              log_error ("error reading symlink '%s': %s\n",
                         hdr->name, gpg_strerror (err));
              return err;
            }

          sl = add_to_strlist_try (r_exthdr, p);
          xfree (p);
          if (!sl)
            {
              err = gpg_error_from_syserror ();
              log_error ("error storing syslink '%s': %s\n",
                         hdr->name, gpg_strerror (err));
              return err;
            }
          sl->flags = 2;  /* Mark as linkpath */
        }
    }
#endif /*!HAVE_W32_SYSTEM*/

  compute_checksum (record);

  return 0;
}


/* Add an extended header record (NAME,VALUE) to the buffer MB.  */
static void
add_extended_header_record (membuf_t *mb, const char *name, const char *value)
{
  size_t n, n0, n1;
  char numbuf[35];
  size_t valuelen;

  /* To avoid looping in most cases, we guess the initial value.  */
  valuelen = strlen (value);
  n1 = valuelen > 95? 3 : 2;
  do
    {
      n0 = n1;
      /*       (3 for the space before name, the '=', and the LF.)  */
      n = n0 + strlen (name) + valuelen + 3;
      snprintf (numbuf, sizeof numbuf, "%zu", n);
      n1 = strlen (numbuf);
    }
  while (n0 != n1);
  put_membuf_str (mb, numbuf);
  put_membuf (mb, " ", 1);
  put_membuf_str (mb, name);
  put_membuf (mb, "=", 1);
  put_membuf (mb, value, valuelen);
  put_membuf (mb, "\n", 1);
}



/* Write the extended header specified by EXTHDR to STREAM.   */
static gpg_error_t
write_extended_header (estream_t stream, const void *record, strlist_t exthdr)
{
  gpg_error_t err = 0;
  struct ustar_raw_header raw;
  strlist_t sl;
  membuf_t mb;
  char *buffer, *p;
  size_t buflen;

  init_membuf (&mb, 2*RECORDSIZE);

  for (sl=exthdr; sl; sl = sl->next)
    {
      if (sl->flags == 1)
        add_extended_header_record (&mb, "path", sl->d);
      else if (sl->flags == 2)
        add_extended_header_record (&mb, "linkpath", sl->d);
    }

  buffer = get_membuf (&mb, &buflen);
  if (!buffer)
    {
      err = gpg_error_from_syserror ();
      log_error ("error building extended header: %s\n", gpg_strerror (err));
      goto leave;
    }

  /* We copy the header from the standard header record, so that an
   * extracted extended header (using a non-pax aware software) is
   * written with the same properties as the original file.  The real
   * entry will overwrite it anyway.  Of course we adjust the size and
   * the type.  */
  memcpy (&raw, record, RECORDSIZE);
  store_xoctal (raw.size,  sizeof raw.size,  buflen);
  raw.typeflag[0] = 'x'; /* Mark as extended header.  */
  compute_checksum (&raw);

  err = write_record (stream, &raw);
  if (err)
    goto leave;

  for (p = buffer; buflen >= RECORDSIZE; p += RECORDSIZE, buflen -= RECORDSIZE)
    {
      err = write_record (stream, p);
      if (err)
        goto leave;
    }
  if (buflen)
    {
      /* Reuse RAW for builidng the last record.  */
      memcpy (&raw, p, buflen);
      memset ((char*)&raw+buflen, 0, RECORDSIZE - buflen);
      err = write_record (stream, &raw);
      if (err)
        goto leave;
    }

 leave:
  xfree (buffer);
  return err;
}


static gpg_error_t
write_file (estream_t stream, tar_header_t hdr)
{
  gpg_error_t err;
  char record[RECORDSIZE];
  estream_t infp;
  size_t nread, nbytes;
  strlist_t exthdr = NULL;
  int any;

  err = build_header (record, hdr, &exthdr);
  if (err)
    {
      if (gpg_err_code (err) == GPG_ERR_NOT_SUPPORTED)
        {
          log_info ("skipping unsupported file '%s'\n", hdr->name);
          err = 0;
        }
      return err;
    }

  if (hdr->typeflag == TF_REGULAR)
    {
      infp = es_fopen (hdr->name, "rb,sysopen");
      if (!infp)
        {
          err = gpg_error_from_syserror ();
          log_error ("can't open '%s': %s - skipped\n",
                     hdr->name, gpg_strerror (err));
          return err;
        }
    }
  else
    infp = NULL;

  if (exthdr && (err = write_extended_header (stream, record, exthdr)))
    goto leave;
  err = write_record (stream, record);
  if (err)
    goto leave;
  global_header_count++;

  if (hdr->typeflag == TF_REGULAR)
    {
      hdr->nrecords = (hdr->size + RECORDSIZE-1)/RECORDSIZE;
      any = 0;
      while (hdr->nrecords--)
        {
          nbytes = hdr->nrecords? RECORDSIZE : (hdr->size % RECORDSIZE);
          if (!nbytes)
            nbytes = RECORDSIZE;
          nread = es_fread (record, 1, nbytes, infp);
          if (nread != nbytes)
            {
              err = gpg_error_from_syserror ();
              log_error ("error reading file '%s': %s%s\n",
                         hdr->name, gpg_strerror (err),
                         any? " (file shrunk?)":"");
              goto leave;
            }
          else if (nbytes < RECORDSIZE)
            memset (record + nbytes, 0, RECORDSIZE - nbytes);
          any = 1;
          err = write_record (stream, record);
          if (err)
            goto leave;
        }
      nread = es_fread (record, 1, 1, infp);
      if (nread)
        log_info ("note: file '%s' has grown\n", hdr->name);
    }

 leave:
  if (err)
    es_fclose (infp);
  else if ((err = es_fclose (infp)))
    log_error ("error closing file '%s': %s\n", hdr->name, gpg_strerror (err));

  free_strlist (exthdr);
  return err;
}


static gpg_error_t
write_eof_mark (estream_t stream)
{
  gpg_error_t err;
  char record[RECORDSIZE];

  memset (record, 0, sizeof record);
  err = write_record (stream, record);
  if (!err)
    err = write_record (stream, record);
  return err;
}



/* Create a new tarball using the names in the array INPATTERN.  If
   INPATTERN is NULL take the pattern as null terminated strings from
   stdin or from the file specified by FILES_FROM.  If NULL_NAMES is
   set the filenames in such a file are delimited by a binary Nul and
   not by a LF.  */
gpg_error_t
gpgtar_create (char **inpattern, const char *files_from, int null_names,
               int encrypt, int sign)
{
  gpg_error_t err = 0;
  struct scanctrl_s scanctrl_buffer;
  scanctrl_t scanctrl = &scanctrl_buffer;
  tar_header_t hdr, *start_tail;
  estream_t files_from_stream = NULL;
  estream_t outstream = NULL;
  int eof_seen = 0;
  gnupg_process_t proc = NULL;

  memset (scanctrl, 0, sizeof *scanctrl);
  scanctrl->flist_tail = &scanctrl->flist;

  if (!inpattern)
    {
      if (!files_from || !strcmp (files_from, "-"))
        {
          files_from = "-";
          files_from_stream = es_stdin;
          if (null_names)
            es_set_binary (es_stdin);
        }
      else if (!(files_from_stream=es_fopen (files_from, null_names? "rb":"r")))
        {
          err = gpg_error_from_syserror ();
          log_error ("error opening '%s': %s\n",
                     files_from, gpg_strerror (err));
          return err;
        }
    }


  if (opt.directory && gnupg_chdir (opt.directory))
    {
      err = gpg_error_from_syserror ();
      log_error ("chdir to '%s' failed: %s\n",
                 opt.directory, gpg_strerror (err));
      return err;
    }

  while (!eof_seen)
    {
      char *pat, *p;
      int skip_this = 0;

      if (inpattern)
        {
          const char *pattern = *inpattern;

          if (!pattern)
            break; /* End of array.  */
          inpattern++;

          if (!*pattern)
            continue;

          pat = name_to_utf8 (pattern, 0);
        }
      else /* Read Nul or LF delimited pattern from files_from_stream.  */
        {
          int c;
          char namebuf[4096];
          size_t n = 0;

          for (;;)
            {
              if ((c = es_getc (files_from_stream)) == EOF)
                {
                  if (es_ferror (files_from_stream))
                    {
                      err = gpg_error_from_syserror ();
                      log_error ("error reading '%s': %s\n",
                                 files_from, gpg_strerror (err));
                      goto leave;
                    }
                  c = null_names ? 0 : '\n';
                  eof_seen = 1;
                }
              if (n >= sizeof namebuf - 1)
                {
                  if (!skip_this)
                    {
                      skip_this = 1;
                      log_error ("error reading '%s': %s\n",
                                 files_from, "filename too long");
                    }
                }
              else
                namebuf[n++] = c;

              if (null_names)
                {
                  if (!c)
                    {
                      namebuf[n] = 0;
                      break;
                    }
                }
              else /* Shall be LF delimited.  */
                {
                  if (!c)
                    {
                      if (!skip_this)
                        {
                          skip_this = 1;
                          log_error ("error reading '%s': %s\n",
                                     files_from, "filename with embedded Nul");
                        }
                    }
                  else if ( c == '\n' )
                    {
                      namebuf[n] = 0;
                      ascii_trim_spaces (namebuf);
                      n = strlen (namebuf);
                      break;
                    }
                }
            }

          if (skip_this || n < 2)
            continue;

          pat = name_to_utf8 (namebuf, opt.utf8strings);
        }

      if (!pat)
        {
          err = gpg_error_from_syserror ();
          log_error ("memory allocation problem: %s\n", gpg_strerror (err));
          goto leave;
        }
      for (p=pat; *p; p++)
        if (*p == '\\')
          *p = '/';

      if (opt.verbose > 1)
        log_info ("scanning '%s'\n", pat);

      start_tail = scanctrl->flist_tail;
      if (skip_this || !pattern_valid_p (pat))
        log_error ("skipping invalid name '%s'\n", pat);
      else if (!add_entry (pat, NULL, scanctrl)
               && *start_tail && ((*start_tail)->typeflag & TF_DIRECTORY))
        scan_recursive (pat, scanctrl);

      xfree (pat);
    }

  if (files_from_stream && files_from_stream != es_stdin)
    es_fclose (files_from_stream);

  if (encrypt || sign)
    {
      strlist_t arg;
      ccparray_t ccp;
      int except[2] = { -1, -1 };
      const char **argv;

      /* '--encrypt' may be combined with '--symmetric', but 'encrypt'
       * is set either way.  Clear it if no recipients are specified.
       */
      if (opt.symmetric && opt.recipients == NULL)
        encrypt = 0;

      ccparray_init (&ccp, 0);
      if (opt.batch)
        ccparray_put (&ccp, "--batch");
      if (opt.answer_yes)
        ccparray_put (&ccp, "--yes");
      if (opt.answer_no)
        ccparray_put (&ccp, "--no");
      if (opt.require_compliance)
        ccparray_put (&ccp, "--require-compliance");
      if (opt.status_fd != -1)
        {
          static char tmpbuf[40];

          snprintf (tmpbuf, sizeof tmpbuf, "--status-fd=%d", opt.status_fd);
          ccparray_put (&ccp, tmpbuf);
          except[0] = opt.status_fd;
        }

      ccparray_put (&ccp, "--output");
      ccparray_put (&ccp, opt.outfile? opt.outfile : "-");
      if (encrypt)
        ccparray_put (&ccp, "--encrypt");
      if (sign)
        ccparray_put (&ccp, "--sign");
      if (opt.user)
        {
          ccparray_put (&ccp, "--local-user");
          ccparray_put (&ccp, opt.user);
        }
      if (opt.symmetric)
        ccparray_put (&ccp, "--symmetric");
      for (arg = opt.recipients; arg; arg = arg->next)
        {
          ccparray_put (&ccp, "--recipient");
          ccparray_put (&ccp, arg->d);
        }
      for (arg = opt.gpg_arguments; arg; arg = arg->next)
        ccparray_put (&ccp, arg->d);

      ccparray_put (&ccp, NULL);
      argv = ccparray_get (&ccp, NULL);
      if (!argv)
        {
          err = gpg_error_from_syserror ();
          goto leave;
        }

<<<<<<< HEAD
      err = gnupg_process_spawn (opt.gpg_program, argv,
                                 GNUPG_PROCESS_STDIN_PIPE, NULL, NULL, &proc);
=======
      err = gnupg_spawn_process (opt.gpg_program, argv,
                                 except[0] == -1? NULL : except,
                                 (GNUPG_SPAWN_KEEP_STDOUT
                                  | GNUPG_SPAWN_KEEP_STDERR),
                                 &outstream, NULL, NULL, &pid);
>>>>>>> eae28f1b
      xfree (argv);
      if (err)
        goto leave;
      gnupg_process_get_streams (proc, 0, &outstream, NULL, NULL);
      es_set_binary (outstream);
    }
  else if (opt.outfile) /* No crypto  */
    {
      if (!strcmp (opt.outfile, "-"))
        outstream = es_stdout;
      else
        outstream = es_fopen (opt.outfile, "wb,sysopen");
      if (!outstream)
        {
          err = gpg_error_from_syserror ();
          goto leave;
        }
      if (outstream == es_stdout)
        es_set_binary (es_stdout);

    }
  else /* Also no crypto.  */
    {
      outstream = es_stdout;
      es_set_binary (outstream);
    }


  for (hdr = scanctrl->flist; hdr; hdr = hdr->next)
    {
      err = write_file (outstream, hdr);
      if (err)
        goto leave;
    }
  err = write_eof_mark (outstream);
  if (err)
    goto leave;


  if (proc)
    {
      err = es_fclose (outstream);
      outstream = NULL;
      if (err)
        log_error ("error closing pipe: %s\n", gpg_strerror (err));

      err = gnupg_process_wait (proc, 1);
      if (!err)
        {
          int exitcode;

          gnupg_process_ctl (proc, GNUPG_PROCESS_GET_EXIT_ID, &exitcode);
          if (exitcode)
            log_error ("running %s failed (exitcode=%d): %s",
                       opt.gpg_program, exitcode, gpg_strerror (err));
        }
      gnupg_process_release (proc);
      proc = NULL;
    }

 leave:
  if (!err)
    {
      gpg_error_t first_err;
      if (outstream != es_stdout)
        first_err = es_fclose (outstream);
      else
        first_err = es_fflush (outstream);
      outstream = NULL;
      if (! err)
        err = first_err;
    }
  if (err)
    {
      log_error ("creating tarball '%s' failed: %s\n",
                 opt.outfile ? opt.outfile : "-", gpg_strerror (err));
      if (outstream && outstream != es_stdout)
        es_fclose (outstream);
      if (opt.outfile)
        gnupg_remove (opt.outfile);
    }
  scanctrl->flist_tail = NULL;
  while ( (hdr = scanctrl->flist) )
    {
      scanctrl->flist = hdr->next;
      xfree (hdr);
    }
  return err;
}<|MERGE_RESOLUTION|>--- conflicted
+++ resolved
@@ -1199,16 +1199,9 @@
           goto leave;
         }
 
-<<<<<<< HEAD
       err = gnupg_process_spawn (opt.gpg_program, argv,
-                                 GNUPG_PROCESS_STDIN_PIPE, NULL, NULL, &proc);
-=======
-      err = gnupg_spawn_process (opt.gpg_program, argv,
-                                 except[0] == -1? NULL : except,
-                                 (GNUPG_SPAWN_KEEP_STDOUT
-                                  | GNUPG_SPAWN_KEEP_STDERR),
-                                 &outstream, NULL, NULL, &pid);
->>>>>>> eae28f1b
+                                 GNUPG_PROCESS_STDIN_PIPE,
+                                 gnupg_spawn_helper, except, &proc);
       xfree (argv);
       if (err)
         goto leave;
